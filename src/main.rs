<<<<<<< HEAD
use anyhow::{bail, Result};
use config::Configuration;
use std::env::temp_dir;

use std::env;
use std::process::exit;
use sw8s_rust_lib::{
    comms::{
        control_board::{ControlBoard, SensorStatuses},
        meb::MainElectronicsBoard,
    },
    logln,
    missions::{
        action::ActionExec,
        action_context::FullActionContext,
        align_buoy::{buoy_align, buoy_align_shot},
        basic::descend_and_go_forward,
        circle_buoy::{
            buoy_circle_sequence, buoy_circle_sequence_blind, buoy_circle_sequence_model,
        },
        coinflip::coinflip,
        example::initial_descent,
        fancy_octagon::fancy_octagon,
        fire_torpedo::{FireLeftTorpedo, FireRightTorpedo},
        gate::{gate_run_complex, gate_run_naive, gate_run_testing},
        meb::WaitArm,
        octagon::octagon,
        path_align::path_align,
        reset_torpedo::ResetTorpedo,
        spin::spin,
        vision::PIPELINE_KILL,
    },
    video_source::appsink::Camera,
    vision::buoy::Target,
    TIMESTAMP,
};
use tokio::{
    io::WriteHalf,
    signal,
    sync::{
        mpsc::{self, UnboundedSender},
        OnceCell, RwLock,
    },
    time::{sleep, timeout},
};
use tokio_serial::SerialStream;
pub mod config;
use std::time::Duration;

static CONTROL_BOARD_CELL: OnceCell<ControlBoard<WriteHalf<SerialStream>>> = OnceCell::const_new();
async fn control_board() -> &'static ControlBoard<WriteHalf<SerialStream>> {
    CONTROL_BOARD_CELL
        .get_or_init(|| async {
            let board = ControlBoard::serial(&Configuration::default().control_board_path).await;
            match board {
                Ok(x) => x,
                Err(e) => {
                    logln!("Error initializing control board: {:#?}", e);
                    let backup_board =
                        ControlBoard::serial(&Configuration::default().control_board_backup_path)
                            .await
                            .unwrap();
                    backup_board.reset().await.unwrap();
                    ControlBoard::serial(&Configuration::default().control_board_path)
                        .await
                        .unwrap()
                }
            }
        })
        .await
}

static MEB_CELL: OnceCell<MainElectronicsBoard<WriteHalf<SerialStream>>> = OnceCell::const_new();
async fn meb() -> &'static MainElectronicsBoard<WriteHalf<SerialStream>> {
    MEB_CELL
        .get_or_init(|| async {
            MainElectronicsBoard::<WriteHalf<SerialStream>>::serial(
                &Configuration::default().meb_path,
            )
            .await
            .unwrap()
        })
        .await
}

static FRONT_CAM_CELL: OnceCell<Camera> = OnceCell::const_new();
async fn front_cam() -> &'static Camera {
    FRONT_CAM_CELL
        .get_or_init(|| async {
            Camera::jetson_new(
                &Configuration::default().front_cam,
                "front",
                &temp_dir().join("cams_".to_string() + &TIMESTAMP),
            )
            .unwrap()
        })
        .await
}

static BOTTOM_CAM_CELL: OnceCell<Camera> = OnceCell::const_new();
async fn bottom_cam() -> &'static Camera {
    BOTTOM_CAM_CELL
        .get_or_init(|| async {
            Camera::jetson_new(
                &Configuration::default().bottom_cam,
                "bottom",
                &temp_dir().join("cams_".to_string() + &TIMESTAMP),
            )
            .unwrap()
        })
        .await
}

static GATE_TARGET: OnceCell<RwLock<Target>> = OnceCell::const_new();
async fn gate_target() -> &'static RwLock<Target> {
    GATE_TARGET
        .get_or_init(|| async { RwLock::new(Target::Earth1) })
        .await
}

static STATIC_CONTEXT: OnceCell<FullActionContext<WriteHalf<SerialStream>>> = OnceCell::const_new();
async fn static_context() -> &'static FullActionContext<'static, WriteHalf<SerialStream>> {
    STATIC_CONTEXT
        .get_or_init(|| async {
            FullActionContext::new(
                control_board().await,
                meb().await,
                front_cam().await,
                bottom_cam().await,
                gate_target().await,
            )
        })
        .await
}

#[tokio::main]
async fn main() {
    let shutdown_tx = shutdown_handler().await;
    let _config = Configuration::default();

    let orig_hook = std::panic::take_hook();
    std::panic::set_hook(Box::new(move |panic_info| {
        orig_hook(panic_info);
        exit(1);
    }));

    let shutdown_tx_clone = shutdown_tx.clone();
    tokio::spawn(async move {
        let meb = meb().await;

        // Wait for arm condition
        while meb.thruster_arm().await != Some(true) {
            sleep(Duration::from_secs(1)).await;
        }

        // Wait for disarm condition
        while meb.thruster_arm().await != Some(false) {
            sleep(Duration::from_secs(1)).await;
        }

        shutdown_tx_clone.send(1).unwrap();
    });

    for arg in env::args().skip(1).collect::<Vec<String>>() {
        run_mission(&arg).await.unwrap();
    }

    // Send shutdown signal
    shutdown_tx.send(0).unwrap();
}

/// Graceful shutdown, see <https://tokio.rs/tokio/topics/shutdown>
async fn shutdown_handler() -> UnboundedSender<i32> {
    let (shutdown_tx, mut shutdown_rx) = mpsc::unbounded_channel::<i32>();
    tokio::spawn(async move {
        // Wait for shutdown signal
        let exit_status = tokio::select! {_ = signal::ctrl_c() => {
        logln!("CTRL-C RECV");
        1 }, Some(x) = shutdown_rx.recv() => {
            logln!("SHUTDOWN SIGNAL RECV");
            x }};

        let status = control_board().await.sensor_status_query().await;

        match status.unwrap() {
            SensorStatuses::ImuNr => {
                logln!("imu not ready");
            }
            SensorStatuses::DepthNr => {
                logln!("depth not ready");
            }
            _ => {}
        }

        // Stop motors
        if let Some(control_board) = CONTROL_BOARD_CELL.get() {
            control_board
                .relative_dof_speed_set_batch(&[0.0; 6])
                .await
                .unwrap();
        };

        // Reset Torpedo
        ResetTorpedo::new(static_context().await).execute().await;

        // If shutdown is unexpected, immediately exit nonzero
        if exit_status != 0 {
            exit(exit_status)
        };
    });
    shutdown_tx
}

async fn run_mission(mission: &str) -> Result<()> {
    let res = match mission.to_lowercase().as_str() {
        "arm" => {
            WaitArm::new(static_context().await).execute().await;
            Ok(())
        }
        "empty" => {
            let control_board = control_board().await;
            control_board
                .raw_speed_set([0.0, 0.0, 0.0, 0.0, 0.0, 0.0, 0.0, 1.0])
                .await
                .unwrap();
            sleep(Duration::from_millis(1000)).await;
            logln!("1");
            control_board
                .raw_speed_set([0.0, 0.0, 0.0, 0.0, 0.0, 0.0, 1.0, 0.0])
                .await
                .unwrap();
            sleep(Duration::from_millis(1000)).await;
            logln!("2");
            control_board
                .raw_speed_set([0.0, 0.0, 0.0, 0.0, 0.0, 1.0, 0.0, 0.0])
                .await
                .unwrap();
            sleep(Duration::from_millis(1000)).await;
            logln!("3");
            control_board
                .raw_speed_set([0.0, 0.0, 0.0, 0.0, 0.0, 0.0, 0.0, 0.0])
                .await
                .unwrap();
            logln!("4");
            Ok(())
        }
        "depth_test" | "depth-test" => {
            let _control_board = control_board().await;
            logln!("Init ctrl");
            sleep(Duration::from_millis(1000)).await;
            logln!("End sleep");
            logln!("Starting depth hold...");
            loop {
                if let Ok(ret) = timeout(
                    Duration::from_secs(1),
                    control_board()
                        .await
                        .stability_1_speed_set(0.0, 0.0, 0.0, 0.0, 0.0, -1.3),
                )
                .await
                {
                    ret?;
                    break;
                }
            }
            sleep(Duration::from_secs(5)).await;
            logln!("Finished depth hold");
            Ok(())
        }
        "travel_test" | "travel-test" => {
            logln!("Starting travel...");
            loop {
                if let Ok(ret) = timeout(
                    Duration::from_secs(1),
                    control_board()
                        .await
                        .stability_2_speed_set(0.0, 0.5, 0.0, 0.0, 70.0, -1.3),
                )
                .await
                {
                    ret?;
                    break;
                }
            }
            sleep(Duration::from_secs(10)).await;
            logln!("Finished travel");
            Ok(())
        }
        "surface_" | "surface-test" => {
            logln!("Starting travel...");
            loop {
                if let Ok(ret) = timeout(
                    Duration::from_secs(1),
                    control_board()
                        .await
                        .stability_1_speed_set(0.0, 0.5, 0.0, 0.0, 0.0, 0.0),
                )
                .await
                {
                    ret?;
                    break;
                }
            }
            sleep(Duration::from_secs(10)).await;
            logln!("Finished travel");
            Ok(())
        }
        "descend" | "forward" => {
            let _ = descend_and_go_forward(&FullActionContext::new(
                control_board().await,
                meb().await,
                front_cam().await,
                bottom_cam().await,
                gate_target().await,
            ))
            .execute()
            .await;
            Ok(())
        }
        "gate_run_naive" => {
            let _ = gate_run_naive(&FullActionContext::new(
                control_board().await,
                meb().await,
                front_cam().await,
                bottom_cam().await,
                gate_target().await,
            ))
            .execute()
            .await;
            Ok(())
        }
        "gate_run_complex" => {
            let _ = gate_run_complex(&FullActionContext::new(
                control_board().await,
                meb().await,
                front_cam().await,
                bottom_cam().await,
                gate_target().await,
            ))
            .execute()
            .await;
            Ok(())
        }
        "gate_run_testing" => {
            let _ = gate_run_testing(&FullActionContext::new(
                control_board().await,
                meb().await,
                front_cam().await,
                bottom_cam().await,
                gate_target().await,
            ))
            .execute()
            .await;
            Ok(())
        }
        "start_cam" => {
            // This has not been tested
            logln!("Opening camera");
            front_cam().await;
            bottom_cam().await;
            logln!("Opened camera");
            Ok(())
        }
        "path_align" => {
            let _ = path_align(&FullActionContext::new(
                control_board().await,
                meb().await,
                front_cam().await,
                bottom_cam().await,
                gate_target().await,
            ))
            .execute()
            .await;
            Ok(())
        }
        /*
        "buoy_circle" => {
            bail!("TODO");
            let _ = gate_run(&FullActionContext::new(
                control_board().await,
                meb().await,
                front_cam().await,bottom_cam().await,
                gate_target().await,
            ))
            .execute()
            .await;
            Ok(())
        }
        */
        "example" => {
            let _ = initial_descent(&FullActionContext::new(
                control_board().await,
                meb().await,
                front_cam().await,
                bottom_cam().await,
                gate_target().await,
            ))
            .execute()
            .await;
            Ok(())
        }
        "octagon" => {
            let _ = octagon(static_context().await).execute().await;
            Ok(())
        }
        "fancy_octagon" => {
            let _ = fancy_octagon(static_context().await).execute().await;
            Ok(())
        }
        "buoy_circle" => {
            let _ = buoy_circle_sequence(&FullActionContext::new(
                control_board().await,
                meb().await,
                front_cam().await,
                bottom_cam().await,
                gate_target().await,
            ))
            .execute()
            .await;
            Ok(())
        }
        "buoy_model" => {
            let _ = buoy_circle_sequence_model(static_context().await)
                .execute()
                .await;
            Ok(())
        }
        "buoy_blind" => {
            let _ = buoy_circle_sequence_blind(static_context().await)
                .execute()
                .await;
            Ok(())
        }
        "buoy_align" => {
            let _ = buoy_align(static_context().await).execute().await;
            Ok(())
        }
        "spin" => {
            let _ = spin(static_context().await).execute().await;
            Ok(())
        }
        "torpedo" | "fire_torpedo" => {
            let _ = buoy_align_shot(static_context().await).execute().await;
            Ok(())
        }
        "torpedo_only" => {
            FireRightTorpedo::new(static_context().await)
                .execute()
                .await;
            FireLeftTorpedo::new(static_context().await).execute().await;
            Ok(())
        }
        "coinflip" => {
            let _ = coinflip(static_context().await).execute().await;
            Ok(())
        }
        // Just stall out forever
        "forever" | "infinite" => loop {
            while control_board().await.raw_speed_set([0.0; 8]).await.is_err() {}
            sleep(Duration::from_secs(u64::MAX)).await;
        },
        "open_cam_test" => {
            Camera::jetson_new(
                &Configuration::default().bottom_cam,
                "front",
                &temp_dir().join("cams_".to_string() + &TIMESTAMP),
            )
            .unwrap();
            Ok(())
        }
        x => bail!("Invalid argument: [{x}]"),
    };

    // Kill any vision pipelines
    PIPELINE_KILL.write().unwrap().1 = true;
    while PIPELINE_KILL.read().unwrap().0 > 0 {
        sleep(Duration::from_millis(100)).await;
    }
    PIPELINE_KILL.write().unwrap().1 = false;

    res
}
=======
use anyhow::{bail, Result};
use config::Configuration;
use std::env::temp_dir;

use std::env;
use std::process::exit;
use sw8s_rust_lib::{
    comms::{
        control_board::{ControlBoard, SensorStatuses},
        meb::MainElectronicsBoard,
    },
    logln,
    missions::{
        action::ActionExec,
        action_context::FullActionContext,
        align_buoy::{buoy_align, buoy_align_shot},
        basic::descend_and_go_forward,
        circle_buoy::{
            buoy_circle_sequence, buoy_circle_sequence_blind, buoy_circle_sequence_model,
        },
        coinflip::coinflip,
        example::initial_descent,
        fancy_octagon::fancy_octagon,
        fire_torpedo::{FireLeftTorpedo, FireRightTorpedo},
        gate::{gate_run_coinflip, gate_run_complex, gate_run_naive, gate_run_testing},
        meb::WaitArm,
        octagon::octagon,
        path_align::path_align,
        reset_torpedo::ResetTorpedo,
        spin::spin,
        vision::PIPELINE_KILL,
    },
    video_source::appsink::Camera,
    vision::buoy::Target,
    TIMESTAMP,
};
use tokio::{
    io::WriteHalf,
    signal,
    sync::{
        mpsc::{self, UnboundedSender},
        OnceCell, RwLock,
    },
    time::{sleep, timeout},
};
use tokio_serial::SerialStream;
pub mod config;
use std::time::Duration;

static CONTROL_BOARD_CELL: OnceCell<ControlBoard<WriteHalf<SerialStream>>> = OnceCell::const_new();
async fn control_board() -> &'static ControlBoard<WriteHalf<SerialStream>> {
    CONTROL_BOARD_CELL
        .get_or_init(|| async {
            let board = ControlBoard::serial(&Configuration::default().control_board_path).await;
            match board {
                Ok(x) => x,
                Err(e) => {
                    logln!("Error initializing control board: {:#?}", e);
                    let backup_board =
                        ControlBoard::serial(&Configuration::default().control_board_backup_path)
                            .await
                            .unwrap();
                    backup_board.reset().await.unwrap();
                    ControlBoard::serial(&Configuration::default().control_board_path)
                        .await
                        .unwrap()
                }
            }
        })
        .await
}

static MEB_CELL: OnceCell<MainElectronicsBoard<WriteHalf<SerialStream>>> = OnceCell::const_new();
async fn meb() -> &'static MainElectronicsBoard<WriteHalf<SerialStream>> {
    MEB_CELL
        .get_or_init(|| async {
            MainElectronicsBoard::<WriteHalf<SerialStream>>::serial(
                &Configuration::default().meb_path,
            )
            .await
            .unwrap()
        })
        .await
}

static FRONT_CAM_CELL: OnceCell<Camera> = OnceCell::const_new();
async fn front_cam() -> &'static Camera {
    FRONT_CAM_CELL
        .get_or_init(|| async {
            Camera::jetson_new(
                &Configuration::default().front_cam,
                "front",
                &temp_dir().join("cams_".to_string() + &TIMESTAMP),
            )
            .unwrap()
        })
        .await
}

static BOTTOM_CAM_CELL: OnceCell<Camera> = OnceCell::const_new();
async fn bottom_cam() -> &'static Camera {
    BOTTOM_CAM_CELL
        .get_or_init(|| async {
            Camera::jetson_new(
                &Configuration::default().bottom_cam,
                "bottom",
                &temp_dir().join("cams_".to_string() + &TIMESTAMP),
            )
            .unwrap()
        })
        .await
}

static GATE_TARGET: OnceCell<RwLock<Target>> = OnceCell::const_new();
async fn gate_target() -> &'static RwLock<Target> {
    GATE_TARGET
        .get_or_init(|| async { RwLock::new(Target::Earth1) })
        .await
}

static STATIC_CONTEXT: OnceCell<FullActionContext<WriteHalf<SerialStream>>> = OnceCell::const_new();
async fn static_context() -> &'static FullActionContext<'static, WriteHalf<SerialStream>> {
    STATIC_CONTEXT
        .get_or_init(|| async {
            FullActionContext::new(
                control_board().await,
                meb().await,
                front_cam().await,
                bottom_cam().await,
                gate_target().await,
            )
        })
        .await
}

#[tokio::main]
async fn main() {
    let shutdown_tx = shutdown_handler().await;
    let _config = Configuration::default();

    let orig_hook = std::panic::take_hook();
    std::panic::set_hook(Box::new(move |panic_info| {
        orig_hook(panic_info);
        exit(1);
    }));

    let shutdown_tx_clone = shutdown_tx.clone();
    tokio::spawn(async move {
        let meb = meb().await;

        // Wait for arm condition
        while meb.thruster_arm().await != Some(true) {
            sleep(Duration::from_secs(1)).await;
        }

        // Wait for disarm condition
        while meb.thruster_arm().await != Some(false) {
            sleep(Duration::from_secs(1)).await;
        }

        shutdown_tx_clone.send(1).unwrap();
    });

    for arg in env::args().skip(1).collect::<Vec<String>>() {
        run_mission(&arg).await.unwrap();
    }

    // Send shutdown signal
    shutdown_tx.send(0).unwrap();
}

/// Graceful shutdown, see <https://tokio.rs/tokio/topics/shutdown>
async fn shutdown_handler() -> UnboundedSender<i32> {
    let (shutdown_tx, mut shutdown_rx) = mpsc::unbounded_channel::<i32>();
    tokio::spawn(async move {
        // Wait for shutdown signal
        let exit_status = tokio::select! {_ = signal::ctrl_c() => {
        logln!("CTRL-C RECV");
        1 }, Some(x) = shutdown_rx.recv() => {
            logln!("SHUTDOWN SIGNAL RECV");
            x }};

        let status = control_board().await.sensor_status_query().await;

        match status.unwrap() {
            SensorStatuses::ImuNr => {
                logln!("imu not ready");
            }
            SensorStatuses::DepthNr => {
                logln!("depth not ready");
            }
            _ => {}
        }

        // Stop motors
        if let Some(control_board) = CONTROL_BOARD_CELL.get() {
            control_board
                .relative_dof_speed_set_batch(&[0.0; 6])
                .await
                .unwrap();
        };

        // Reset Torpedo
        ResetTorpedo::new(static_context().await).execute().await;

        // If shutdown is unexpected, immediately exit nonzero
        if exit_status != 0 {
            exit(exit_status)
        };
    });
    shutdown_tx
}

async fn run_mission(mission: &str) -> Result<()> {
    let res = match mission.to_lowercase().as_str() {
        "arm" => {
            WaitArm::new(static_context().await).execute().await;
            Ok(())
        }
        "empty" => {
            let control_board = control_board().await;
            control_board
                .raw_speed_set([0.0, 0.0, 0.0, 0.0, 0.0, 0.0, 0.0, 1.0])
                .await
                .unwrap();
            sleep(Duration::from_millis(1000)).await;
            logln!("1");
            control_board
                .raw_speed_set([0.0, 0.0, 0.0, 0.0, 0.0, 0.0, 1.0, 0.0])
                .await
                .unwrap();
            sleep(Duration::from_millis(1000)).await;
            logln!("2");
            control_board
                .raw_speed_set([0.0, 0.0, 0.0, 0.0, 0.0, 1.0, 0.0, 0.0])
                .await
                .unwrap();
            sleep(Duration::from_millis(1000)).await;
            logln!("3");
            control_board
                .raw_speed_set([0.0, 0.0, 0.0, 0.0, 0.0, 0.0, 0.0, 0.0])
                .await
                .unwrap();
            logln!("4");
            Ok(())
        }
        "depth_test" | "depth-test" => {
            let _control_board = control_board().await;
            logln!("Init ctrl");
            sleep(Duration::from_millis(1000)).await;
            logln!("End sleep");
            logln!("Starting depth hold...");
            loop {
                if let Ok(ret) = timeout(
                    Duration::from_secs(1),
                    control_board()
                        .await
                        .stability_1_speed_set(0.0, 0.0, 0.0, 0.0, 0.0, -1.3),
                )
                .await
                {
                    ret?;
                    break;
                }
            }
            sleep(Duration::from_secs(5)).await;
            logln!("Finished depth hold");
            Ok(())
        }
        "travel_test" | "travel-test" => {
            logln!("Starting travel...");
            loop {
                if let Ok(ret) = timeout(
                    Duration::from_secs(1),
                    control_board()
                        .await
                        .stability_2_speed_set(0.0, 0.5, 0.0, 0.0, 70.0, -1.3),
                )
                .await
                {
                    ret?;
                    break;
                }
            }
            sleep(Duration::from_secs(10)).await;
            logln!("Finished travel");
            Ok(())
        }
        "surface_" | "surface-test" => {
            logln!("Starting travel...");
            loop {
                if let Ok(ret) = timeout(
                    Duration::from_secs(1),
                    control_board()
                        .await
                        .stability_1_speed_set(0.0, 0.5, 0.0, 0.0, 0.0, 0.0),
                )
                .await
                {
                    ret?;
                    break;
                }
            }
            sleep(Duration::from_secs(10)).await;
            logln!("Finished travel");
            Ok(())
        }
        "descend" | "forward" => {
            let _ = descend_and_go_forward(&FullActionContext::new(
                control_board().await,
                meb().await,
                front_cam().await,
                bottom_cam().await,
                gate_target().await,
            ))
            .execute()
            .await;
            Ok(())
        }
        "gate_run_naive" => {
            let _ = gate_run_naive(&FullActionContext::new(
                control_board().await,
                meb().await,
                front_cam().await,
                bottom_cam().await,
                gate_target().await,
            ))
            .execute()
            .await;
            Ok(())
        }
        "gate_run_complex" => {
            let _ = gate_run_complex(&FullActionContext::new(
                control_board().await,
                meb().await,
                front_cam().await,
                bottom_cam().await,
                gate_target().await,
            ))
            .execute()
            .await;
            Ok(())
        }
        "gate_run_coinflip" => {
            let _ = gate_run_coinflip(&FullActionContext::new(
                control_board().await,
                meb().await,
                front_cam().await,
                bottom_cam().await,
                gate_target().await,
            ))
            .execute()
            .await;
            Ok(())
        }
        "gate_run_testing" => {
            let _ = gate_run_testing(&FullActionContext::new(
                control_board().await,
                meb().await,
                front_cam().await,
                bottom_cam().await,
                gate_target().await,
            ))
            .execute()
            .await;
            Ok(())
        }
        "start_cam" => {
            // This has not been tested
            logln!("Opening camera");
            front_cam().await;
            bottom_cam().await;
            logln!("Opened camera");
            Ok(())
        }
        "path_align" => {
            let _ = path_align(&FullActionContext::new(
                control_board().await,
                meb().await,
                front_cam().await,
                bottom_cam().await,
                gate_target().await,
            ))
            .execute()
            .await;
            Ok(())
        }
        /*
        "buoy_circle" => {
            bail!("TODO");
            let _ = gate_run(&FullActionContext::new(
                control_board().await,
                meb().await,
                front_cam().await,bottom_cam().await,
                gate_target().await,
            ))
            .execute()
            .await;
            Ok(())
        }
        */
        "example" => {
            let _ = initial_descent(&FullActionContext::new(
                control_board().await,
                meb().await,
                front_cam().await,
                bottom_cam().await,
                gate_target().await,
            ))
            .execute()
            .await;
            Ok(())
        }
        "octagon" => {
            let _ = octagon(static_context().await).execute().await;
            Ok(())
        }
        "fancy_octagon" => {
            let _ = fancy_octagon(static_context().await).execute().await;
            Ok(())
        }
        "buoy_circle" => {
            let _ = buoy_circle_sequence(&FullActionContext::new(
                control_board().await,
                meb().await,
                front_cam().await,
                bottom_cam().await,
                gate_target().await,
            ))
            .execute()
            .await;
            Ok(())
        }
        "buoy_model" => {
            let _ = buoy_circle_sequence_model(static_context().await)
                .execute()
                .await;
            Ok(())
        }
        "buoy_blind" => {
            let _ = buoy_circle_sequence_blind(static_context().await)
                .execute()
                .await;
            Ok(())
        }
        "buoy_align" => {
            let _ = buoy_align(static_context().await).execute().await;
            Ok(())
        }
        "spin" => {
            let _ = spin(static_context().await).execute().await;
            Ok(())
        }
        "torpedo" | "fire_torpedo" => {
            let _ = buoy_align_shot(static_context().await).execute().await;
            Ok(())
        }
        "torpedo_only" => {
            FireRightTorpedo::new(static_context().await)
                .execute()
                .await;
            FireLeftTorpedo::new(static_context().await).execute().await;
            Ok(())
        }
        "coinflip" => {
            let _ = coinflip(static_context().await).execute().await;
            Ok(())
        }
        // Just stall out forever
        "forever" | "infinite" => loop {
            while control_board().await.raw_speed_set([0.0; 8]).await.is_err() {}
            sleep(Duration::from_secs(u64::MAX)).await;
        },
        "open_cam_test" => {
            Camera::jetson_new(
                &Configuration::default().bottom_cam,
                "front",
                &temp_dir().join("cams_".to_string() + &TIMESTAMP),
            )
            .unwrap();
            Ok(())
        }
        x => bail!("Invalid argument: [{x}]"),
    };

    // Kill any vision pipelines
    PIPELINE_KILL.write().unwrap().1 = true;
    while PIPELINE_KILL.read().unwrap().0 > 0 {
        sleep(Duration::from_millis(100)).await;
    }
    PIPELINE_KILL.write().unwrap().1 = false;

    res
}
>>>>>>> 515f9dbc
<|MERGE_RESOLUTION|>--- conflicted
+++ resolved
@@ -1,487 +1,3 @@
-<<<<<<< HEAD
-use anyhow::{bail, Result};
-use config::Configuration;
-use std::env::temp_dir;
-
-use std::env;
-use std::process::exit;
-use sw8s_rust_lib::{
-    comms::{
-        control_board::{ControlBoard, SensorStatuses},
-        meb::MainElectronicsBoard,
-    },
-    logln,
-    missions::{
-        action::ActionExec,
-        action_context::FullActionContext,
-        align_buoy::{buoy_align, buoy_align_shot},
-        basic::descend_and_go_forward,
-        circle_buoy::{
-            buoy_circle_sequence, buoy_circle_sequence_blind, buoy_circle_sequence_model,
-        },
-        coinflip::coinflip,
-        example::initial_descent,
-        fancy_octagon::fancy_octagon,
-        fire_torpedo::{FireLeftTorpedo, FireRightTorpedo},
-        gate::{gate_run_complex, gate_run_naive, gate_run_testing},
-        meb::WaitArm,
-        octagon::octagon,
-        path_align::path_align,
-        reset_torpedo::ResetTorpedo,
-        spin::spin,
-        vision::PIPELINE_KILL,
-    },
-    video_source::appsink::Camera,
-    vision::buoy::Target,
-    TIMESTAMP,
-};
-use tokio::{
-    io::WriteHalf,
-    signal,
-    sync::{
-        mpsc::{self, UnboundedSender},
-        OnceCell, RwLock,
-    },
-    time::{sleep, timeout},
-};
-use tokio_serial::SerialStream;
-pub mod config;
-use std::time::Duration;
-
-static CONTROL_BOARD_CELL: OnceCell<ControlBoard<WriteHalf<SerialStream>>> = OnceCell::const_new();
-async fn control_board() -> &'static ControlBoard<WriteHalf<SerialStream>> {
-    CONTROL_BOARD_CELL
-        .get_or_init(|| async {
-            let board = ControlBoard::serial(&Configuration::default().control_board_path).await;
-            match board {
-                Ok(x) => x,
-                Err(e) => {
-                    logln!("Error initializing control board: {:#?}", e);
-                    let backup_board =
-                        ControlBoard::serial(&Configuration::default().control_board_backup_path)
-                            .await
-                            .unwrap();
-                    backup_board.reset().await.unwrap();
-                    ControlBoard::serial(&Configuration::default().control_board_path)
-                        .await
-                        .unwrap()
-                }
-            }
-        })
-        .await
-}
-
-static MEB_CELL: OnceCell<MainElectronicsBoard<WriteHalf<SerialStream>>> = OnceCell::const_new();
-async fn meb() -> &'static MainElectronicsBoard<WriteHalf<SerialStream>> {
-    MEB_CELL
-        .get_or_init(|| async {
-            MainElectronicsBoard::<WriteHalf<SerialStream>>::serial(
-                &Configuration::default().meb_path,
-            )
-            .await
-            .unwrap()
-        })
-        .await
-}
-
-static FRONT_CAM_CELL: OnceCell<Camera> = OnceCell::const_new();
-async fn front_cam() -> &'static Camera {
-    FRONT_CAM_CELL
-        .get_or_init(|| async {
-            Camera::jetson_new(
-                &Configuration::default().front_cam,
-                "front",
-                &temp_dir().join("cams_".to_string() + &TIMESTAMP),
-            )
-            .unwrap()
-        })
-        .await
-}
-
-static BOTTOM_CAM_CELL: OnceCell<Camera> = OnceCell::const_new();
-async fn bottom_cam() -> &'static Camera {
-    BOTTOM_CAM_CELL
-        .get_or_init(|| async {
-            Camera::jetson_new(
-                &Configuration::default().bottom_cam,
-                "bottom",
-                &temp_dir().join("cams_".to_string() + &TIMESTAMP),
-            )
-            .unwrap()
-        })
-        .await
-}
-
-static GATE_TARGET: OnceCell<RwLock<Target>> = OnceCell::const_new();
-async fn gate_target() -> &'static RwLock<Target> {
-    GATE_TARGET
-        .get_or_init(|| async { RwLock::new(Target::Earth1) })
-        .await
-}
-
-static STATIC_CONTEXT: OnceCell<FullActionContext<WriteHalf<SerialStream>>> = OnceCell::const_new();
-async fn static_context() -> &'static FullActionContext<'static, WriteHalf<SerialStream>> {
-    STATIC_CONTEXT
-        .get_or_init(|| async {
-            FullActionContext::new(
-                control_board().await,
-                meb().await,
-                front_cam().await,
-                bottom_cam().await,
-                gate_target().await,
-            )
-        })
-        .await
-}
-
-#[tokio::main]
-async fn main() {
-    let shutdown_tx = shutdown_handler().await;
-    let _config = Configuration::default();
-
-    let orig_hook = std::panic::take_hook();
-    std::panic::set_hook(Box::new(move |panic_info| {
-        orig_hook(panic_info);
-        exit(1);
-    }));
-
-    let shutdown_tx_clone = shutdown_tx.clone();
-    tokio::spawn(async move {
-        let meb = meb().await;
-
-        // Wait for arm condition
-        while meb.thruster_arm().await != Some(true) {
-            sleep(Duration::from_secs(1)).await;
-        }
-
-        // Wait for disarm condition
-        while meb.thruster_arm().await != Some(false) {
-            sleep(Duration::from_secs(1)).await;
-        }
-
-        shutdown_tx_clone.send(1).unwrap();
-    });
-
-    for arg in env::args().skip(1).collect::<Vec<String>>() {
-        run_mission(&arg).await.unwrap();
-    }
-
-    // Send shutdown signal
-    shutdown_tx.send(0).unwrap();
-}
-
-/// Graceful shutdown, see <https://tokio.rs/tokio/topics/shutdown>
-async fn shutdown_handler() -> UnboundedSender<i32> {
-    let (shutdown_tx, mut shutdown_rx) = mpsc::unbounded_channel::<i32>();
-    tokio::spawn(async move {
-        // Wait for shutdown signal
-        let exit_status = tokio::select! {_ = signal::ctrl_c() => {
-        logln!("CTRL-C RECV");
-        1 }, Some(x) = shutdown_rx.recv() => {
-            logln!("SHUTDOWN SIGNAL RECV");
-            x }};
-
-        let status = control_board().await.sensor_status_query().await;
-
-        match status.unwrap() {
-            SensorStatuses::ImuNr => {
-                logln!("imu not ready");
-            }
-            SensorStatuses::DepthNr => {
-                logln!("depth not ready");
-            }
-            _ => {}
-        }
-
-        // Stop motors
-        if let Some(control_board) = CONTROL_BOARD_CELL.get() {
-            control_board
-                .relative_dof_speed_set_batch(&[0.0; 6])
-                .await
-                .unwrap();
-        };
-
-        // Reset Torpedo
-        ResetTorpedo::new(static_context().await).execute().await;
-
-        // If shutdown is unexpected, immediately exit nonzero
-        if exit_status != 0 {
-            exit(exit_status)
-        };
-    });
-    shutdown_tx
-}
-
-async fn run_mission(mission: &str) -> Result<()> {
-    let res = match mission.to_lowercase().as_str() {
-        "arm" => {
-            WaitArm::new(static_context().await).execute().await;
-            Ok(())
-        }
-        "empty" => {
-            let control_board = control_board().await;
-            control_board
-                .raw_speed_set([0.0, 0.0, 0.0, 0.0, 0.0, 0.0, 0.0, 1.0])
-                .await
-                .unwrap();
-            sleep(Duration::from_millis(1000)).await;
-            logln!("1");
-            control_board
-                .raw_speed_set([0.0, 0.0, 0.0, 0.0, 0.0, 0.0, 1.0, 0.0])
-                .await
-                .unwrap();
-            sleep(Duration::from_millis(1000)).await;
-            logln!("2");
-            control_board
-                .raw_speed_set([0.0, 0.0, 0.0, 0.0, 0.0, 1.0, 0.0, 0.0])
-                .await
-                .unwrap();
-            sleep(Duration::from_millis(1000)).await;
-            logln!("3");
-            control_board
-                .raw_speed_set([0.0, 0.0, 0.0, 0.0, 0.0, 0.0, 0.0, 0.0])
-                .await
-                .unwrap();
-            logln!("4");
-            Ok(())
-        }
-        "depth_test" | "depth-test" => {
-            let _control_board = control_board().await;
-            logln!("Init ctrl");
-            sleep(Duration::from_millis(1000)).await;
-            logln!("End sleep");
-            logln!("Starting depth hold...");
-            loop {
-                if let Ok(ret) = timeout(
-                    Duration::from_secs(1),
-                    control_board()
-                        .await
-                        .stability_1_speed_set(0.0, 0.0, 0.0, 0.0, 0.0, -1.3),
-                )
-                .await
-                {
-                    ret?;
-                    break;
-                }
-            }
-            sleep(Duration::from_secs(5)).await;
-            logln!("Finished depth hold");
-            Ok(())
-        }
-        "travel_test" | "travel-test" => {
-            logln!("Starting travel...");
-            loop {
-                if let Ok(ret) = timeout(
-                    Duration::from_secs(1),
-                    control_board()
-                        .await
-                        .stability_2_speed_set(0.0, 0.5, 0.0, 0.0, 70.0, -1.3),
-                )
-                .await
-                {
-                    ret?;
-                    break;
-                }
-            }
-            sleep(Duration::from_secs(10)).await;
-            logln!("Finished travel");
-            Ok(())
-        }
-        "surface_" | "surface-test" => {
-            logln!("Starting travel...");
-            loop {
-                if let Ok(ret) = timeout(
-                    Duration::from_secs(1),
-                    control_board()
-                        .await
-                        .stability_1_speed_set(0.0, 0.5, 0.0, 0.0, 0.0, 0.0),
-                )
-                .await
-                {
-                    ret?;
-                    break;
-                }
-            }
-            sleep(Duration::from_secs(10)).await;
-            logln!("Finished travel");
-            Ok(())
-        }
-        "descend" | "forward" => {
-            let _ = descend_and_go_forward(&FullActionContext::new(
-                control_board().await,
-                meb().await,
-                front_cam().await,
-                bottom_cam().await,
-                gate_target().await,
-            ))
-            .execute()
-            .await;
-            Ok(())
-        }
-        "gate_run_naive" => {
-            let _ = gate_run_naive(&FullActionContext::new(
-                control_board().await,
-                meb().await,
-                front_cam().await,
-                bottom_cam().await,
-                gate_target().await,
-            ))
-            .execute()
-            .await;
-            Ok(())
-        }
-        "gate_run_complex" => {
-            let _ = gate_run_complex(&FullActionContext::new(
-                control_board().await,
-                meb().await,
-                front_cam().await,
-                bottom_cam().await,
-                gate_target().await,
-            ))
-            .execute()
-            .await;
-            Ok(())
-        }
-        "gate_run_testing" => {
-            let _ = gate_run_testing(&FullActionContext::new(
-                control_board().await,
-                meb().await,
-                front_cam().await,
-                bottom_cam().await,
-                gate_target().await,
-            ))
-            .execute()
-            .await;
-            Ok(())
-        }
-        "start_cam" => {
-            // This has not been tested
-            logln!("Opening camera");
-            front_cam().await;
-            bottom_cam().await;
-            logln!("Opened camera");
-            Ok(())
-        }
-        "path_align" => {
-            let _ = path_align(&FullActionContext::new(
-                control_board().await,
-                meb().await,
-                front_cam().await,
-                bottom_cam().await,
-                gate_target().await,
-            ))
-            .execute()
-            .await;
-            Ok(())
-        }
-        /*
-        "buoy_circle" => {
-            bail!("TODO");
-            let _ = gate_run(&FullActionContext::new(
-                control_board().await,
-                meb().await,
-                front_cam().await,bottom_cam().await,
-                gate_target().await,
-            ))
-            .execute()
-            .await;
-            Ok(())
-        }
-        */
-        "example" => {
-            let _ = initial_descent(&FullActionContext::new(
-                control_board().await,
-                meb().await,
-                front_cam().await,
-                bottom_cam().await,
-                gate_target().await,
-            ))
-            .execute()
-            .await;
-            Ok(())
-        }
-        "octagon" => {
-            let _ = octagon(static_context().await).execute().await;
-            Ok(())
-        }
-        "fancy_octagon" => {
-            let _ = fancy_octagon(static_context().await).execute().await;
-            Ok(())
-        }
-        "buoy_circle" => {
-            let _ = buoy_circle_sequence(&FullActionContext::new(
-                control_board().await,
-                meb().await,
-                front_cam().await,
-                bottom_cam().await,
-                gate_target().await,
-            ))
-            .execute()
-            .await;
-            Ok(())
-        }
-        "buoy_model" => {
-            let _ = buoy_circle_sequence_model(static_context().await)
-                .execute()
-                .await;
-            Ok(())
-        }
-        "buoy_blind" => {
-            let _ = buoy_circle_sequence_blind(static_context().await)
-                .execute()
-                .await;
-            Ok(())
-        }
-        "buoy_align" => {
-            let _ = buoy_align(static_context().await).execute().await;
-            Ok(())
-        }
-        "spin" => {
-            let _ = spin(static_context().await).execute().await;
-            Ok(())
-        }
-        "torpedo" | "fire_torpedo" => {
-            let _ = buoy_align_shot(static_context().await).execute().await;
-            Ok(())
-        }
-        "torpedo_only" => {
-            FireRightTorpedo::new(static_context().await)
-                .execute()
-                .await;
-            FireLeftTorpedo::new(static_context().await).execute().await;
-            Ok(())
-        }
-        "coinflip" => {
-            let _ = coinflip(static_context().await).execute().await;
-            Ok(())
-        }
-        // Just stall out forever
-        "forever" | "infinite" => loop {
-            while control_board().await.raw_speed_set([0.0; 8]).await.is_err() {}
-            sleep(Duration::from_secs(u64::MAX)).await;
-        },
-        "open_cam_test" => {
-            Camera::jetson_new(
-                &Configuration::default().bottom_cam,
-                "front",
-                &temp_dir().join("cams_".to_string() + &TIMESTAMP),
-            )
-            .unwrap();
-            Ok(())
-        }
-        x => bail!("Invalid argument: [{x}]"),
-    };
-
-    // Kill any vision pipelines
-    PIPELINE_KILL.write().unwrap().1 = true;
-    while PIPELINE_KILL.read().unwrap().0 > 0 {
-        sleep(Duration::from_millis(100)).await;
-    }
-    PIPELINE_KILL.write().unwrap().1 = false;
-
-    res
-}
-=======
 use anyhow::{bail, Result};
 use config::Configuration;
 use std::env::temp_dir;
@@ -975,5 +491,4 @@
     PIPELINE_KILL.write().unwrap().1 = false;
 
     res
-}
->>>>>>> 515f9dbc
+}