--- conflicted
+++ resolved
@@ -39,13 +39,8 @@
 }
 
 pub fn dot_file<T: ?Sized + Action>(act: &T) -> String {
-<<<<<<< HEAD
     let header = "digraph G {\nsplines = true;\nnodesep = 1.0;\nbgcolor = \"none\";".to_string();
     header + &act.dot_string().body + "}"
-=======
-    let header = "digraph G {\nsplines = true;\nnodesep = 1.0;\n".to_string();
-    header + &act.dot_string("").body + "}"
->>>>>>> 3db3dba1
 }
 
 #[cfg(feature = "graphing")]
