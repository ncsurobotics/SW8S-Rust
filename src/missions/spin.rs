<<<<<<< HEAD
use std::marker::PhantomData;

use anyhow::bail;
use tokio::io::{AsyncWriteExt, WriteHalf};
use tokio_serial::SerialStream;

use crate::{
    act_nest, logln,
    missions::{
        action::{ActionChain, ActionConcurrent, ActionSequence, ActionWhile, TupleSecond},
        basic::DelayAction,
        extra::{AlwaysFalse, OutputType},
        movement::{GlobalMovement, GlobalPos, Stability2Movement, Stability2Pos, ZeroMovement},
    },
};

use super::{
    action::{Action, ActionExec},
    action_context::{GetBottomCamMat, GetControlBoard, GetMainElectronicsBoard},
};

pub fn spin<
    Con: Send
        + Sync
        + GetControlBoard<WriteHalf<SerialStream>>
        + GetMainElectronicsBoard
        + GetBottomCamMat,
>(
    context: &Con,
) -> impl ActionExec<()> + '_ {
    const GATE_DEPTH: f32 = -1.5;
    const DEPTH: f32 = -1.5;
    const Z_TARGET: f32 = 0.0;
    const FORWARD_SPEED: f32 = 1.0;
    const SPIN_SPEED: f32 = 1.0;

    act_nest!(
        ActionSequence::new,
        ActionChain::new(
            Stability2Movement::new(
                context,
                Stability2Pos::new(0.0, FORWARD_SPEED, 0.0, 0.0, None, GATE_DEPTH),
            ),
            OutputType::<()>::new(),
        ),
        DelayAction::new(6.0),
        ActionWhile::new(TupleSecond::new(ActionConcurrent::new(
            act_nest!(
                ActionSequence::new,
                ActionChain::new(
                    GlobalMovement::new(
                        context,
                        GlobalPos::new(0.0, 0.0, Z_TARGET, 0.0, SPIN_SPEED, 0.0),
                    ),
                    OutputType::<()>::new(),
                ),
                ActionChain::new(AlwaysFalse::new(), OutputType::<anyhow::Result<()>>::new(),),
            ),
            SpinCounter::new(4, context)
        ))),
        ZeroMovement::new(context, DEPTH),
        OutputType::<()>::new(),
    )
}

struct SpinCounter<'a, T, U> {
    target: usize,
    half_loops: usize,
    control_board: &'a T,
    _phantom: PhantomData<U>,
}

impl<'a, T, U> SpinCounter<'a, T, U> {
    pub fn new(target: usize, control_board: &'a T) -> Self {
        Self {
            target,
            half_loops: 0,
            control_board,
            _phantom: PhantomData,
        }
    }
}

impl<T, U> Action for SpinCounter<'_, T, U> {}

impl<T: GetControlBoard<U> + Send + Sync, U: AsyncWriteExt + Unpin + Send + Sync>
    ActionExec<anyhow::Result<()>> for SpinCounter<'_, T, U>
{
    async fn execute(&mut self) -> anyhow::Result<()> {
        let cntrl_board = self.control_board.get_control_board();
        if let Some(angles) = cntrl_board.responses().get_angles().await {
            let roll = *angles.roll();
            if self.half_loops % 2 == 0 {
                if roll < -20.0 && roll > -150.0 {
                    logln!("Roll at 0 trigger: {}", roll);
                    self.half_loops += 1;
                    logln!("Loop count: {}", self.half_loops);
                }
            } else if roll < 160.0 && roll > 0.0 {
                logln!("Roll at 1 trigger: {}", roll);
                self.half_loops += 1;
                logln!("Loop count: {}", self.half_loops);
            }
        }

        if self.half_loops < self.target {
            Ok(())
        } else {
            bail!("")
        }
    }
}
=======
use std::marker::PhantomData;

use anyhow::bail;
use tokio::io::{AsyncWriteExt, WriteHalf};
use tokio_serial::SerialStream;

use crate::{
    act_nest, logln,
    missions::{
        action::{ActionChain, ActionConcurrent, ActionSequence, ActionWhile, TupleSecond},
        basic::DelayAction,
        extra::{AlwaysFalse, OutputType},
        movement::{GlobalMovement, GlobalPos, Stability2Movement, Stability2Pos, ZeroMovement},
    },
};

use super::{
    action::{Action, ActionExec},
    action_context::{GetBottomCamMat, GetControlBoard, GetMainElectronicsBoard},
};

pub fn spin<
    Con: Send
        + Sync
        + GetControlBoard<WriteHalf<SerialStream>>
        + GetMainElectronicsBoard
        + GetBottomCamMat,
>(
    context: &Con,
) -> impl ActionExec<()> + '_ {
    const GATE_DEPTH: f32 = -1.75;
    const DEPTH: f32 = -1.75;
    const Z_TARGET: f32 = 0.0;
    const FORWARD_SPEED: f32 = 1.0;
    const SPIN_SPEED: f32 = 1.0;

    act_nest!(
        ActionSequence::new,
        ActionChain::new(
            Stability2Movement::new(
                context,
                Stability2Pos::new(0.0, FORWARD_SPEED, 0.0, 0.0, None, GATE_DEPTH),
            ),
            OutputType::<()>::new(),
        ),
        DelayAction::new(6.0),
        ActionWhile::new(TupleSecond::new(ActionConcurrent::new(
            act_nest!(
                ActionSequence::new,
                ActionChain::new(
                    GlobalMovement::new(
                        context,
                        GlobalPos::new(0.0, 0.0, Z_TARGET, 0.0, SPIN_SPEED, 0.0),
                    ),
                    OutputType::<()>::new(),
                ),
                ActionChain::new(AlwaysFalse::new(), OutputType::<anyhow::Result<()>>::new(),),
            ),
            SpinCounter::new(4, context)
        ))),
        ZeroMovement::new(context, DEPTH),
        OutputType::<()>::new(),
    )
}

struct SpinCounter<'a, T, U> {
    target: usize,
    half_loops: usize,
    control_board: &'a T,
    _phantom: PhantomData<U>,
}

impl<'a, T, U> SpinCounter<'a, T, U> {
    pub fn new(target: usize, control_board: &'a T) -> Self {
        Self {
            target,
            half_loops: 0,
            control_board,
            _phantom: PhantomData,
        }
    }
}

impl<T, U> Action for SpinCounter<'_, T, U> {}

impl<T: GetControlBoard<U> + Send + Sync, U: AsyncWriteExt + Unpin + Send + Sync>
    ActionExec<anyhow::Result<()>> for SpinCounter<'_, T, U>
{
    async fn execute(&mut self) -> anyhow::Result<()> {
        let cntrl_board = self.control_board.get_control_board();
        if let Some(angles) = cntrl_board.responses().get_angles().await {
            let roll = *angles.roll();
            if self.half_loops % 2 == 0 {
                if roll < -20.0 && roll > -150.0 {
                    logln!("Roll at 0 trigger: {}", roll);
                    self.half_loops += 1;
                    logln!("Loop count: {}", self.half_loops);
                }
            } else if roll < 160.0 && roll > 0.0 {
                logln!("Roll at 1 trigger: {}", roll);
                self.half_loops += 1;
                logln!("Loop count: {}", self.half_loops);
            }
        }

        if self.half_loops < self.target {
            Ok(())
        } else {
            bail!("")
        }
    }
}
>>>>>>> 515f9dbc
<|MERGE_RESOLUTION|>--- conflicted
+++ resolved
@@ -1,117 +1,3 @@
-<<<<<<< HEAD
-use std::marker::PhantomData;
-
-use anyhow::bail;
-use tokio::io::{AsyncWriteExt, WriteHalf};
-use tokio_serial::SerialStream;
-
-use crate::{
-    act_nest, logln,
-    missions::{
-        action::{ActionChain, ActionConcurrent, ActionSequence, ActionWhile, TupleSecond},
-        basic::DelayAction,
-        extra::{AlwaysFalse, OutputType},
-        movement::{GlobalMovement, GlobalPos, Stability2Movement, Stability2Pos, ZeroMovement},
-    },
-};
-
-use super::{
-    action::{Action, ActionExec},
-    action_context::{GetBottomCamMat, GetControlBoard, GetMainElectronicsBoard},
-};
-
-pub fn spin<
-    Con: Send
-        + Sync
-        + GetControlBoard<WriteHalf<SerialStream>>
-        + GetMainElectronicsBoard
-        + GetBottomCamMat,
->(
-    context: &Con,
-) -> impl ActionExec<()> + '_ {
-    const GATE_DEPTH: f32 = -1.5;
-    const DEPTH: f32 = -1.5;
-    const Z_TARGET: f32 = 0.0;
-    const FORWARD_SPEED: f32 = 1.0;
-    const SPIN_SPEED: f32 = 1.0;
-
-    act_nest!(
-        ActionSequence::new,
-        ActionChain::new(
-            Stability2Movement::new(
-                context,
-                Stability2Pos::new(0.0, FORWARD_SPEED, 0.0, 0.0, None, GATE_DEPTH),
-            ),
-            OutputType::<()>::new(),
-        ),
-        DelayAction::new(6.0),
-        ActionWhile::new(TupleSecond::new(ActionConcurrent::new(
-            act_nest!(
-                ActionSequence::new,
-                ActionChain::new(
-                    GlobalMovement::new(
-                        context,
-                        GlobalPos::new(0.0, 0.0, Z_TARGET, 0.0, SPIN_SPEED, 0.0),
-                    ),
-                    OutputType::<()>::new(),
-                ),
-                ActionChain::new(AlwaysFalse::new(), OutputType::<anyhow::Result<()>>::new(),),
-            ),
-            SpinCounter::new(4, context)
-        ))),
-        ZeroMovement::new(context, DEPTH),
-        OutputType::<()>::new(),
-    )
-}
-
-struct SpinCounter<'a, T, U> {
-    target: usize,
-    half_loops: usize,
-    control_board: &'a T,
-    _phantom: PhantomData<U>,
-}
-
-impl<'a, T, U> SpinCounter<'a, T, U> {
-    pub fn new(target: usize, control_board: &'a T) -> Self {
-        Self {
-            target,
-            half_loops: 0,
-            control_board,
-            _phantom: PhantomData,
-        }
-    }
-}
-
-impl<T, U> Action for SpinCounter<'_, T, U> {}
-
-impl<T: GetControlBoard<U> + Send + Sync, U: AsyncWriteExt + Unpin + Send + Sync>
-    ActionExec<anyhow::Result<()>> for SpinCounter<'_, T, U>
-{
-    async fn execute(&mut self) -> anyhow::Result<()> {
-        let cntrl_board = self.control_board.get_control_board();
-        if let Some(angles) = cntrl_board.responses().get_angles().await {
-            let roll = *angles.roll();
-            if self.half_loops % 2 == 0 {
-                if roll < -20.0 && roll > -150.0 {
-                    logln!("Roll at 0 trigger: {}", roll);
-                    self.half_loops += 1;
-                    logln!("Loop count: {}", self.half_loops);
-                }
-            } else if roll < 160.0 && roll > 0.0 {
-                logln!("Roll at 1 trigger: {}", roll);
-                self.half_loops += 1;
-                logln!("Loop count: {}", self.half_loops);
-            }
-        }
-
-        if self.half_loops < self.target {
-            Ok(())
-        } else {
-            bail!("")
-        }
-    }
-}
-=======
 use std::marker::PhantomData;
 
 use anyhow::bail;
@@ -223,5 +109,4 @@
             bail!("")
         }
     }
-}
->>>>>>> 515f9dbc
+}