use core::fmt::Debug;
<<<<<<< HEAD
use opencv::prelude::Mat;
use tokio::io::{AsyncWrite, WriteHalf};

use crate::{
    comms::{
        control_board::ControlBoard, meb::MainElectronicsBoard,
        stubborn_serial::StubbornSerialStream,
    },
    video_source::MatSource,
=======
use async_trait::async_trait;
use opencv::core::Mat;
use tokio::io::{AsyncWriteExt, WriteHalf};
use tokio_serial::SerialStream;

use crate::{
    comms::{control_board::ControlBoard, meb::MainElectronicsBoard},
>>>>>>> fa22353b
};
use crate::video_source::appsink::Camera;
use crate::video_source::MatSource;

/**
 * Inherit this trait if you have a control board
 */
pub trait GetControlBoard<T: AsyncWrite + Unpin>: Send + Sync {
    fn get_control_board(&self) -> &ControlBoard<T>;
}

/**
 * Inherit this trait if you have a MEB
 */
pub trait GetMainElectronicsBoard: Send + Sync {
    fn get_main_electronics_board(&self) -> &MainElectronicsBoard;
}

/**
 * Inherit this trait if you have a front camera
 */
#[async_trait]
pub trait GetFrontCamMat: {
    async fn get_front_camera_mat(&self) -> Mat;
}

/**
 * Inherit this trait if you have a bottom camera
 */
#[async_trait]
pub trait GetBottomCamMat: {
    async fn get_bottom_camera_mat(&self) -> Mat;
}

#[derive(Debug)]
pub struct EmptyActionContext;

<<<<<<< HEAD
pub struct FullActionContext<'a, T: AsyncWrite + Unpin + Send, U: MatSource> {
=======
pub struct FullActionContext<'a, T: AsyncWriteExt + Unpin + Send> {
>>>>>>> fa22353b
    control_board: &'a ControlBoard<T>,
    main_electronics_board: &'a MainElectronicsBoard,
    front_cam: &'a Camera,
    bottom_cam: &'a Camera,
}

<<<<<<< HEAD
impl<'a, T: AsyncWrite + Unpin + Send, U: MatSource> FullActionContext<'a, T, U> {
=======
impl<'a, T: AsyncWriteExt + Unpin + Send> FullActionContext<'a, T> {
>>>>>>> fa22353b
    pub const fn new(
        control_board: &'a ControlBoard<T>,
        main_electronics_board: &'a MainElectronicsBoard,
        front_cam: &'a Camera,
        bottom_cam: &'a Camera,
    ) -> Self {
        Self {
            control_board,
            main_electronics_board,
            front_cam,
            bottom_cam,
        }
    }
}

<<<<<<< HEAD
impl<T: MatSource> GetControlBoard<WriteHalf<StubbornSerialStream>>
    for FullActionContext<'_, WriteHalf<StubbornSerialStream>, T>
=======
impl GetControlBoard<WriteHalf<SerialStream>> for FullActionContext<'_, WriteHalf<SerialStream>>
>>>>>>> fa22353b
{
    fn get_control_board(&self) -> &ControlBoard<WriteHalf<StubbornSerialStream>> {
        self.control_board
    }
}

<<<<<<< HEAD
impl<T: MatSource> GetMainElectronicsBoard
    for FullActionContext<'_, WriteHalf<StubbornSerialStream>, T>
{
=======
impl GetMainElectronicsBoard for FullActionContext<'_, WriteHalf<SerialStream>> {
>>>>>>> fa22353b
    fn get_main_electronics_board(&self) -> &MainElectronicsBoard {
        self.main_electronics_board
    }
}

#[async_trait]
<<<<<<< HEAD
impl<T: AsyncWrite + Unpin + Send, U: MatSource> MatSource for FullActionContext<'_, T, U> {
    async fn get_mat(&self) -> Mat {
        self.frame_source.get_mat().await
    }
=======
impl<T: AsyncWriteExt + Unpin + Send> GetFrontCamMat for FullActionContext<'_, T> {
    async fn get_front_camera_mat(&self) -> Mat { self.front_cam.get_mat().await }
}

#[async_trait]
impl<T: AsyncWriteExt + Unpin + Send> GetBottomCamMat for FullActionContext<'_, T> {
    async fn get_bottom_camera_mat(&self) -> Mat { self.bottom_cam.get_mat().await }
>>>>>>> fa22353b
}<|MERGE_RESOLUTION|>--- conflicted
+++ resolved
@@ -1,26 +1,15 @@
+use async_trait::async_trait;
 use core::fmt::Debug;
-<<<<<<< HEAD
-use opencv::prelude::Mat;
+use opencv::core::Mat;
+use tokio::io::AsyncWriteExt;
 use tokio::io::{AsyncWrite, WriteHalf};
 
-use crate::{
-    comms::{
-        control_board::ControlBoard, meb::MainElectronicsBoard,
-        stubborn_serial::StubbornSerialStream,
-    },
-    video_source::MatSource,
-=======
-use async_trait::async_trait;
-use opencv::core::Mat;
-use tokio::io::{AsyncWriteExt, WriteHalf};
-use tokio_serial::SerialStream;
-
-use crate::{
-    comms::{control_board::ControlBoard, meb::MainElectronicsBoard},
->>>>>>> fa22353b
-};
 use crate::video_source::appsink::Camera;
 use crate::video_source::MatSource;
+use crate::{
+    comms::stubborn_serial::StubbornSerialStream,
+    comms::{control_board::ControlBoard, meb::MainElectronicsBoard},
+};
 
 /**
  * Inherit this trait if you have a control board
@@ -40,7 +29,7 @@
  * Inherit this trait if you have a front camera
  */
 #[async_trait]
-pub trait GetFrontCamMat: {
+pub trait GetFrontCamMat {
     async fn get_front_camera_mat(&self) -> Mat;
 }
 
@@ -48,29 +37,21 @@
  * Inherit this trait if you have a bottom camera
  */
 #[async_trait]
-pub trait GetBottomCamMat: {
+pub trait GetBottomCamMat {
     async fn get_bottom_camera_mat(&self) -> Mat;
 }
 
 #[derive(Debug)]
 pub struct EmptyActionContext;
 
-<<<<<<< HEAD
-pub struct FullActionContext<'a, T: AsyncWrite + Unpin + Send, U: MatSource> {
-=======
 pub struct FullActionContext<'a, T: AsyncWriteExt + Unpin + Send> {
->>>>>>> fa22353b
     control_board: &'a ControlBoard<T>,
     main_electronics_board: &'a MainElectronicsBoard,
     front_cam: &'a Camera,
     bottom_cam: &'a Camera,
 }
 
-<<<<<<< HEAD
-impl<'a, T: AsyncWrite + Unpin + Send, U: MatSource> FullActionContext<'a, T, U> {
-=======
 impl<'a, T: AsyncWriteExt + Unpin + Send> FullActionContext<'a, T> {
->>>>>>> fa22353b
     pub const fn new(
         control_board: &'a ControlBoard<T>,
         main_electronics_board: &'a MainElectronicsBoard,
@@ -86,43 +67,30 @@
     }
 }
 
-<<<<<<< HEAD
-impl<T: MatSource> GetControlBoard<WriteHalf<StubbornSerialStream>>
-    for FullActionContext<'_, WriteHalf<StubbornSerialStream>, T>
-=======
-impl GetControlBoard<WriteHalf<SerialStream>> for FullActionContext<'_, WriteHalf<SerialStream>>
->>>>>>> fa22353b
+impl GetControlBoard<WriteHalf<StubbornSerialStream>>
+    for FullActionContext<'_, WriteHalf<StubbornSerialStream>>
 {
     fn get_control_board(&self) -> &ControlBoard<WriteHalf<StubbornSerialStream>> {
         self.control_board
     }
 }
 
-<<<<<<< HEAD
-impl<T: MatSource> GetMainElectronicsBoard
-    for FullActionContext<'_, WriteHalf<StubbornSerialStream>, T>
-{
-=======
-impl GetMainElectronicsBoard for FullActionContext<'_, WriteHalf<SerialStream>> {
->>>>>>> fa22353b
+impl GetMainElectronicsBoard for FullActionContext<'_, WriteHalf<StubbornSerialStream>> {
     fn get_main_electronics_board(&self) -> &MainElectronicsBoard {
         self.main_electronics_board
     }
 }
 
 #[async_trait]
-<<<<<<< HEAD
-impl<T: AsyncWrite + Unpin + Send, U: MatSource> MatSource for FullActionContext<'_, T, U> {
-    async fn get_mat(&self) -> Mat {
-        self.frame_source.get_mat().await
+impl<T: AsyncWriteExt + Unpin + Send> GetFrontCamMat for FullActionContext<'_, T> {
+    async fn get_front_camera_mat(&self) -> Mat {
+        self.front_cam.get_mat().await
     }
-=======
-impl<T: AsyncWriteExt + Unpin + Send> GetFrontCamMat for FullActionContext<'_, T> {
-    async fn get_front_camera_mat(&self) -> Mat { self.front_cam.get_mat().await }
 }
 
 #[async_trait]
 impl<T: AsyncWriteExt + Unpin + Send> GetBottomCamMat for FullActionContext<'_, T> {
-    async fn get_bottom_camera_mat(&self) -> Mat { self.bottom_cam.get_mat().await }
->>>>>>> fa22353b
+    async fn get_bottom_camera_mat(&self) -> Mat {
+        self.bottom_cam.get_mat().await
+    }
 }