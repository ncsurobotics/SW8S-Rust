<<<<<<< HEAD
use tokio::io::WriteHalf;
use tokio_serial::SerialStream;

use crate::{
    act_nest,
    missions::{
        action::{
            ActionChain, ActionConcurrent, ActionDataConditional, ActionSequence, ActionWhile,
            TupleSecond,
        },
        basic::DelayAction,
        comms::StartBno055,
        extra::{AlwaysTrue, CountFalse, CountTrue, IsSome, OutputType, Terminal},
        fire_torpedo::{FireLeftTorpedo, FireRightTorpedo},
        movement::{
            AdjustType, ClampX, ConstYaw, LinearYawFromX, MultiplyX, OffsetToPose, ReplaceX, SetX,
            SetY, Stability2Adjust, Stability2Movement, Stability2Pos, ZeroMovement,
        },
        vision::{
            DetectTarget, ExtractPosition, MidPoint, Norm, SizeUnder, Vision, VisionSizeLock,
        },
    },
    vision::{
        buoy_model::{BuoyModel, Target},
        nn_cv2::OnnxModel,
        Offset2D,
    },
    POOL_YAW_SIGN,
};

use super::{
    action::ActionExec,
    action_context::{GetControlBoard, GetFrontCamMat, GetMainElectronicsBoard},
};

pub fn buoy_align<
    Con: Send
        + Sync
        + GetControlBoard<WriteHalf<SerialStream>>
        + GetMainElectronicsBoard
        + GetFrontCamMat
        + Unpin,
>(
    context: &'static Con,
) -> impl ActionExec<()> + '_ {
    const Y_SPEED: f32 = 0.2;
    const Y_SPEED_FAST: f32 = 0.5;
    const DEPTH: f32 = -1.0;
    const FALSE_COUNT: u32 = 5;

    const ALIGN_X_SPEED: f32 = 0.0;
    const ALIGN_Y_SPEED: f32 = 0.0;
    const ALIGN_YAW_SPEED: f32 = -4.0 * POOL_YAW_SIGN;

    const FAST_DISTANCE: f64 = 3_000.0;
    const CORRECT_YAW_SPEED: f32 = 3.0;
    const CORRECT_X_MULTIPLY: f32 = 0.5;
    const CORRECT_X_CLAMP: f32 = 0.15;

    act_nest!(
        ActionSequence::new,
        StartBno055::new(context),
        act_nest!(
            ActionChain::new,
            Stability2Movement::new(context, Stability2Pos::new(0.0, 0.0, 0.0, 0.0, None, DEPTH)),
            OutputType::<()>::new(),
        ),
        DelayAction::new(2.0),
        ActionWhile::new(ActionSequence::new(
            act_nest!(
                ActionChain::new,
                ConstYaw::<Stability2Adjust>::new(AdjustType::Adjust(ALIGN_YAW_SPEED)),
                Stability2Movement::new(
                    context,
                    Stability2Pos::new(ALIGN_X_SPEED, ALIGN_Y_SPEED, 0.0, 0.0, None, DEPTH)
                ),
                OutputType::<()>::new(),
            ),
            act_nest!(
                ActionChain::new,
                Vision::<Con, BuoyModel<OnnxModel>, f64>::new(context, BuoyModel::default()),
                IsSome::default(),
                CountTrue::new(2)
            )
        )),
        ActionWhile::new(act_nest!(
            ActionChain::new,
            Vision::<Con, BuoyModel<OnnxModel>, f64>::new(context, BuoyModel::default()),
            TupleSecond::<_, bool>::new(ActionConcurrent::new(
                ActionSequence::new(
                    act_nest!(
                        ActionChain::new,
                        ActionDataConditional::new(
                            DetectTarget::new(Target::Buoy),
                            ActionDataConditional::new(
                                SizeUnder::new(FAST_DISTANCE),
                                act_nest!(
                                    ActionChain::new,
                                    Norm::new(BuoyModel::default()),
                                    ExtractPosition::new(),
                                    MidPoint::new(),
                                    OffsetToPose::<Offset2D<f64>>::default(),
                                    ReplaceX::new(),
                                    LinearYawFromX::<Stability2Adjust>::new(CORRECT_YAW_SPEED),
                                    MultiplyX::new(CORRECT_X_MULTIPLY),
                                    ClampX::<Stability2Adjust>::new(CORRECT_X_CLAMP),
                                    SetY::<Stability2Adjust>::new(AdjustType::Replace(
                                        Y_SPEED_FAST
                                    )),
                                ),
                                act_nest!(
                                    ActionChain::new,
                                    Norm::new(BuoyModel::default()),
                                    ExtractPosition::new(),
                                    MidPoint::new(),
                                    OffsetToPose::<Offset2D<f64>>::default(),
                                    ReplaceX::new(),
                                    LinearYawFromX::<Stability2Adjust>::new(CORRECT_YAW_SPEED),
                                    MultiplyX::new(CORRECT_X_MULTIPLY),
                                    ClampX::<Stability2Adjust>::new(CORRECT_X_CLAMP),
                                    SetY::<Stability2Adjust>::new(AdjustType::Replace(Y_SPEED)),
                                )
                            ),
                            act_nest!(
                                ActionSequence::new,
                                Terminal::new(),
                                SetY::<Stability2Adjust>::new(AdjustType::Replace(0.0)),
                                SetX::<Stability2Adjust>::new(AdjustType::Replace(0.1)),
                            )
                        ),
                        Stability2Movement::new(
                            context,
                            Stability2Pos::new(0.0, Y_SPEED, 0.0, 0.0, None, DEPTH)
                        ),
                        OutputType::<()>::new(),
                    ),
                    AlwaysTrue::new()
                ),
                ActionChain::new(IsSome::default(), CountFalse::new(FALSE_COUNT))
            )),
        ),),
        ZeroMovement::new(context, DEPTH),
        OutputType::<()>::new()
    )
}

pub fn buoy_align_shot<
    Con: Send
        + Sync
        + GetControlBoard<WriteHalf<SerialStream>>
        + GetMainElectronicsBoard
        + GetFrontCamMat
        + Unpin,
>(
    context: &'static Con,
) -> impl ActionExec<()> + '_ {
    const Y_SPEED: f32 = 0.2;
    const DEPTH: f32 = -0.9;
    const TRUE_COUNT: u32 = 2;
    const FALSE_COUNT: u32 = 5;

    const BACKUP_Y_SPEED: f32 = -0.5;
    const BACKUP_TIME: f32 = 6.0;

    const ALIGN_X_SPEED: f32 = 0.0;
    const ALIGN_Y_SPEED: f32 = 0.0;
    const ALIGN_YAW_SPEED: f32 = -3.0 * POOL_YAW_SIGN;

    const SHOT_DEPTH: f32 = -0.6;
    //const SHOT_ANGLE: f32 = 22.5;
    const SHOT_ANGLE: f32 = 45.0;

    act_nest!(
        ActionSequence::new,
        act_nest!(
            ActionChain::new,
            Stability2Movement::new(context, Stability2Pos::new(0.0, 0.0, 0.0, 0.0, None, DEPTH)),
            OutputType::<()>::new(),
        ),
        DelayAction::new(4.0),
        act_nest!(
            ActionChain::new,
            Stability2Movement::new(
                context,
                Stability2Pos::new(0.0, BACKUP_Y_SPEED, 0.0, 0.0, None, DEPTH)
            ),
            OutputType::<()>::new(),
        ),
        DelayAction::new(BACKUP_TIME),
        act_nest!(
            ActionChain::new,
            Stability2Movement::new(context, Stability2Pos::new(0.0, 0.0, 0.0, 0.0, None, DEPTH)),
            OutputType::<()>::new(),
        ),
        DelayAction::new(4.0),
        ActionWhile::new(ActionSequence::new(
            act_nest!(
                ActionChain::new,
                ConstYaw::<Stability2Adjust>::new(AdjustType::Adjust(ALIGN_YAW_SPEED)),
                Stability2Movement::new(
                    context,
                    Stability2Pos::new(-ALIGN_X_SPEED, ALIGN_Y_SPEED, 0.0, 0.0, None, DEPTH)
                ),
                OutputType::<()>::new(),
            ),
            act_nest!(
                ActionChain::new,
                Vision::<Con, BuoyModel<OnnxModel>, f64>::new(context, BuoyModel::default()),
                IsSome::default(),
                CountTrue::new(TRUE_COUNT)
            )
        )),
        ActionWhile::new(act_nest!(
            ActionChain::new,
            VisionSizeLock::<Con, BuoyModel<OnnxModel>, f64>::new(context, BuoyModel::default()),
            TupleSecond::<_, bool>::new(ActionConcurrent::new(
                ActionSequence::new(
                    act_nest!(
                        ActionChain::new,
                        ActionDataConditional::new(
                            DetectTarget::new(Target::Buoy),
                            act_nest!(
                                ActionChain::new,
                                Norm::new(BuoyModel::default()),
                                ExtractPosition::new(),
                                MidPoint::new(),
                                OffsetToPose::<Offset2D<f64>>::default(),
                                ReplaceX::new(),
                                LinearYawFromX::<Stability2Adjust>::new(3.0),
                                MultiplyX::new(0.5),
                                ClampX::<Stability2Adjust>::new(0.15),
                                SetY::<Stability2Adjust>::new(AdjustType::Replace(Y_SPEED)),
                            ),
                            act_nest!(
                                ActionSequence::new,
                                Terminal::new(),
                                SetY::<Stability2Adjust>::new(AdjustType::Replace(0.0)),
                                SetX::<Stability2Adjust>::new(AdjustType::Replace(0.0)),
                            )
                        ),
                        Stability2Movement::new(
                            context,
                            Stability2Pos::new(0.0, Y_SPEED, 0.0, 0.0, None, DEPTH)
                        ),
                        OutputType::<()>::new(),
                    ),
                    AlwaysTrue::new()
                ),
                ActionChain::new(IsSome::default(), CountFalse::new(FALSE_COUNT))
            )),
        ),),
        act_nest!(
            ActionChain::new,
            ConstYaw::<Stability2Adjust>::new(AdjustType::Adjust(ALIGN_YAW_SPEED)),
            Stability2Movement::new(
                context,
                Stability2Pos::new(-0.2, 0.0, 0.0, 0.0, None, DEPTH)
            ),
            OutputType::<()>::new(),
        ),
        DelayAction::new(0.5),
        act_nest!(
            ActionChain::new,
            ConstYaw::<Stability2Adjust>::new(AdjustType::Adjust(ALIGN_YAW_SPEED)),
            Stability2Movement::new(
                context,
                Stability2Pos::new(0.0, 0.0, SHOT_ANGLE, 0.0, None, SHOT_DEPTH)
            ),
            OutputType::<()>::new(),
        ),
        DelayAction::new(1.0),
        FireRightTorpedo::new(context),
        act_nest!(
            ActionChain::new,
            ConstYaw::<Stability2Adjust>::new(AdjustType::Adjust(ALIGN_YAW_SPEED)),
            Stability2Movement::new(
                context,
                Stability2Pos::new(0.2, 0.0, SHOT_ANGLE, 0.0, None, SHOT_DEPTH)
            ),
            OutputType::<()>::new(),
        ),
        DelayAction::new(1.0),
        FireLeftTorpedo::new(context),
        DelayAction::new(3.0),
        OutputType::<()>::new()
    )
}
=======
use tokio::io::WriteHalf;
use tokio_serial::SerialStream;

use crate::{
    act_nest,
    missions::{
        action::{
            ActionChain, ActionConcurrent, ActionDataConditional, ActionSequence, ActionWhile,
            TupleSecond,
        },
        basic::DelayAction,
        comms::StartBno055,
        extra::{AlwaysTrue, CountFalse, CountTrue, IsSome, OutputType, Terminal},
        fire_torpedo::{FireLeftTorpedo, FireRightTorpedo},
        movement::{
            AdjustType, ClampX, ConstYaw, LinearYawFromX, MultiplyX, OffsetToPose, ReplaceX, SetX,
            SetY, Stability2Adjust, Stability2Movement, Stability2Pos, ZeroMovement,
        },
        vision::{
            DetectTarget, ExtractPosition, MidPoint, Norm, SizeUnder, Vision, VisionSizeLock,
        },
    },
    vision::{
        buoy_model::{BuoyModel, Target},
        nn_cv2::OnnxModel,
        Offset2D,
    },
    POOL_YAW_SIGN,
};

use super::{
    action::ActionExec,
    action_context::{GetControlBoard, GetFrontCamMat, GetMainElectronicsBoard},
};

pub fn buoy_align<
    Con: Send
        + Sync
        + GetControlBoard<WriteHalf<SerialStream>>
        + GetMainElectronicsBoard
        + GetFrontCamMat
        + Unpin,
>(
    context: &'static Con,
) -> impl ActionExec<()> + '_ {
    const Y_SPEED: f32 = 0.2;
    const Y_SPEED_FAST: f32 = 0.5;
    const DEPTH: f32 = -1.5;
    const FALSE_COUNT: u32 = 5;

    const ALIGN_X_SPEED: f32 = 0.0;
    const ALIGN_Y_SPEED: f32 = 0.0;
    const ALIGN_YAW_SPEED: f32 = -4.0 * POOL_YAW_SIGN;

    const FAST_DISTANCE: f64 = 3_000.0;
    const CORRECT_YAW_SPEED: f32 = 3.0;
    const CORRECT_X_MULTIPLY: f32 = 0.5;
    const CORRECT_X_CLAMP: f32 = 0.15;

    act_nest!(
        ActionSequence::new,
        StartBno055::new(context),
        act_nest!(
            ActionChain::new,
            Stability2Movement::new(context, Stability2Pos::new(0.0, 0.0, 0.0, 0.0, None, DEPTH)),
            OutputType::<()>::new(),
        ),
        DelayAction::new(2.0),
        ActionWhile::new(ActionSequence::new(
            act_nest!(
                ActionChain::new,
                ConstYaw::<Stability2Adjust>::new(AdjustType::Adjust(ALIGN_YAW_SPEED)),
                Stability2Movement::new(
                    context,
                    Stability2Pos::new(ALIGN_X_SPEED, ALIGN_Y_SPEED, 0.0, 0.0, None, DEPTH)
                ),
                OutputType::<()>::new(),
            ),
            act_nest!(
                ActionChain::new,
                Vision::<Con, BuoyModel<OnnxModel>, f64>::new(context, BuoyModel::default()),
                IsSome::default(),
                CountTrue::new(2)
            )
        )),
        ActionWhile::new(act_nest!(
            ActionChain::new,
            Vision::<Con, BuoyModel<OnnxModel>, f64>::new(context, BuoyModel::default()),
            TupleSecond::<_, bool>::new(ActionConcurrent::new(
                ActionSequence::new(
                    act_nest!(
                        ActionChain::new,
                        ActionDataConditional::new(
                            DetectTarget::new(Target::Buoy),
                            ActionDataConditional::new(
                                SizeUnder::new(FAST_DISTANCE),
                                act_nest!(
                                    ActionChain::new,
                                    Norm::new(BuoyModel::default()),
                                    ExtractPosition::new(),
                                    MidPoint::new(),
                                    OffsetToPose::<Offset2D<f64>>::default(),
                                    ReplaceX::new(),
                                    LinearYawFromX::<Stability2Adjust>::new(CORRECT_YAW_SPEED),
                                    MultiplyX::new(CORRECT_X_MULTIPLY),
                                    ClampX::<Stability2Adjust>::new(CORRECT_X_CLAMP),
                                    SetY::<Stability2Adjust>::new(AdjustType::Replace(
                                        Y_SPEED_FAST
                                    )),
                                ),
                                act_nest!(
                                    ActionChain::new,
                                    Norm::new(BuoyModel::default()),
                                    ExtractPosition::new(),
                                    MidPoint::new(),
                                    OffsetToPose::<Offset2D<f64>>::default(),
                                    ReplaceX::new(),
                                    LinearYawFromX::<Stability2Adjust>::new(CORRECT_YAW_SPEED),
                                    MultiplyX::new(CORRECT_X_MULTIPLY),
                                    ClampX::<Stability2Adjust>::new(CORRECT_X_CLAMP),
                                    SetY::<Stability2Adjust>::new(AdjustType::Replace(Y_SPEED)),
                                )
                            ),
                            act_nest!(
                                ActionSequence::new,
                                Terminal::new(),
                                SetY::<Stability2Adjust>::new(AdjustType::Replace(0.0)),
                                SetX::<Stability2Adjust>::new(AdjustType::Replace(0.1)),
                            )
                        ),
                        Stability2Movement::new(
                            context,
                            Stability2Pos::new(0.0, Y_SPEED, 0.0, 0.0, None, DEPTH)
                        ),
                        OutputType::<()>::new(),
                    ),
                    AlwaysTrue::new()
                ),
                ActionChain::new(IsSome::default(), CountFalse::new(FALSE_COUNT))
            )),
        ),),
        ZeroMovement::new(context, DEPTH),
        OutputType::<()>::new()
    )
}

pub fn buoy_align_shot<
    Con: Send
        + Sync
        + GetControlBoard<WriteHalf<SerialStream>>
        + GetMainElectronicsBoard
        + GetFrontCamMat
        + Unpin,
>(
    context: &'static Con,
) -> impl ActionExec<()> + '_ {
    const Y_SPEED: f32 = 0.2;
    const DEPTH: f32 = -0.9;
    const TRUE_COUNT: u32 = 2;
    const FALSE_COUNT: u32 = 5;

    const BACKUP_Y_SPEED: f32 = -0.5;
    const BACKUP_TIME: f32 = 6.0;

    const ALIGN_X_SPEED: f32 = 0.0;
    const ALIGN_Y_SPEED: f32 = 0.0;
    const ALIGN_YAW_SPEED: f32 = -3.0 * POOL_YAW_SIGN;

    const SHOT_DEPTH: f32 = -0.6;
    //const SHOT_ANGLE: f32 = 22.5;
    const SHOT_ANGLE: f32 = 45.0;

    act_nest!(
        ActionSequence::new,
        act_nest!(
            ActionChain::new,
            Stability2Movement::new(context, Stability2Pos::new(0.0, 0.0, 0.0, 0.0, None, DEPTH)),
            OutputType::<()>::new(),
        ),
        DelayAction::new(4.0),
        act_nest!(
            ActionChain::new,
            Stability2Movement::new(
                context,
                Stability2Pos::new(0.0, BACKUP_Y_SPEED, 0.0, 0.0, None, DEPTH)
            ),
            OutputType::<()>::new(),
        ),
        DelayAction::new(BACKUP_TIME),
        act_nest!(
            ActionChain::new,
            Stability2Movement::new(context, Stability2Pos::new(0.0, 0.0, 0.0, 0.0, None, DEPTH)),
            OutputType::<()>::new(),
        ),
        DelayAction::new(4.0),
        ActionWhile::new(ActionSequence::new(
            act_nest!(
                ActionChain::new,
                ConstYaw::<Stability2Adjust>::new(AdjustType::Adjust(ALIGN_YAW_SPEED)),
                Stability2Movement::new(
                    context,
                    Stability2Pos::new(-ALIGN_X_SPEED, ALIGN_Y_SPEED, 0.0, 0.0, None, DEPTH)
                ),
                OutputType::<()>::new(),
            ),
            act_nest!(
                ActionChain::new,
                Vision::<Con, BuoyModel<OnnxModel>, f64>::new(context, BuoyModel::default()),
                IsSome::default(),
                CountTrue::new(TRUE_COUNT)
            )
        )),
        ActionWhile::new(act_nest!(
            ActionChain::new,
            VisionSizeLock::<Con, BuoyModel<OnnxModel>, f64>::new(context, BuoyModel::default()),
            TupleSecond::<_, bool>::new(ActionConcurrent::new(
                ActionSequence::new(
                    act_nest!(
                        ActionChain::new,
                        ActionDataConditional::new(
                            DetectTarget::new(Target::Buoy),
                            act_nest!(
                                ActionChain::new,
                                Norm::new(BuoyModel::default()),
                                ExtractPosition::new(),
                                MidPoint::new(),
                                OffsetToPose::<Offset2D<f64>>::default(),
                                ReplaceX::new(),
                                LinearYawFromX::<Stability2Adjust>::new(3.0),
                                MultiplyX::new(0.5),
                                ClampX::<Stability2Adjust>::new(0.15),
                                SetY::<Stability2Adjust>::new(AdjustType::Replace(Y_SPEED)),
                            ),
                            act_nest!(
                                ActionSequence::new,
                                Terminal::new(),
                                SetY::<Stability2Adjust>::new(AdjustType::Replace(0.0)),
                                SetX::<Stability2Adjust>::new(AdjustType::Replace(0.0)),
                            )
                        ),
                        Stability2Movement::new(
                            context,
                            Stability2Pos::new(0.0, Y_SPEED, 0.0, 0.0, None, DEPTH)
                        ),
                        OutputType::<()>::new(),
                    ),
                    AlwaysTrue::new()
                ),
                ActionChain::new(IsSome::default(), CountFalse::new(FALSE_COUNT))
            )),
        ),),
        act_nest!(
            ActionChain::new,
            ConstYaw::<Stability2Adjust>::new(AdjustType::Adjust(ALIGN_YAW_SPEED)),
            Stability2Movement::new(
                context,
                Stability2Pos::new(-0.2, 0.0, 0.0, 0.0, None, DEPTH)
            ),
            OutputType::<()>::new(),
        ),
        DelayAction::new(0.5),
        act_nest!(
            ActionChain::new,
            ConstYaw::<Stability2Adjust>::new(AdjustType::Adjust(ALIGN_YAW_SPEED)),
            Stability2Movement::new(
                context,
                Stability2Pos::new(0.0, 0.0, SHOT_ANGLE, 0.0, None, SHOT_DEPTH)
            ),
            OutputType::<()>::new(),
        ),
        DelayAction::new(1.0),
        FireRightTorpedo::new(context),
        act_nest!(
            ActionChain::new,
            ConstYaw::<Stability2Adjust>::new(AdjustType::Adjust(ALIGN_YAW_SPEED)),
            Stability2Movement::new(
                context,
                Stability2Pos::new(0.2, 0.0, SHOT_ANGLE, 0.0, None, SHOT_DEPTH)
            ),
            OutputType::<()>::new(),
        ),
        DelayAction::new(1.0),
        FireLeftTorpedo::new(context),
        DelayAction::new(3.0),
        OutputType::<()>::new()
    )
}
>>>>>>> 515f9dbc
<|MERGE_RESOLUTION|>--- conflicted
+++ resolved
@@ -1,4 +1,3 @@
-<<<<<<< HEAD
 use tokio::io::WriteHalf;
 use tokio_serial::SerialStream;
 
@@ -46,7 +45,7 @@
 ) -> impl ActionExec<()> + '_ {
     const Y_SPEED: f32 = 0.2;
     const Y_SPEED_FAST: f32 = 0.5;
-    const DEPTH: f32 = -1.0;
+    const DEPTH: f32 = -1.5;
     const FALSE_COUNT: u32 = 5;
 
     const ALIGN_X_SPEED: f32 = 0.0;
@@ -285,293 +284,4 @@
         DelayAction::new(3.0),
         OutputType::<()>::new()
     )
-}
-=======
-use tokio::io::WriteHalf;
-use tokio_serial::SerialStream;
-
-use crate::{
-    act_nest,
-    missions::{
-        action::{
-            ActionChain, ActionConcurrent, ActionDataConditional, ActionSequence, ActionWhile,
-            TupleSecond,
-        },
-        basic::DelayAction,
-        comms::StartBno055,
-        extra::{AlwaysTrue, CountFalse, CountTrue, IsSome, OutputType, Terminal},
-        fire_torpedo::{FireLeftTorpedo, FireRightTorpedo},
-        movement::{
-            AdjustType, ClampX, ConstYaw, LinearYawFromX, MultiplyX, OffsetToPose, ReplaceX, SetX,
-            SetY, Stability2Adjust, Stability2Movement, Stability2Pos, ZeroMovement,
-        },
-        vision::{
-            DetectTarget, ExtractPosition, MidPoint, Norm, SizeUnder, Vision, VisionSizeLock,
-        },
-    },
-    vision::{
-        buoy_model::{BuoyModel, Target},
-        nn_cv2::OnnxModel,
-        Offset2D,
-    },
-    POOL_YAW_SIGN,
-};
-
-use super::{
-    action::ActionExec,
-    action_context::{GetControlBoard, GetFrontCamMat, GetMainElectronicsBoard},
-};
-
-pub fn buoy_align<
-    Con: Send
-        + Sync
-        + GetControlBoard<WriteHalf<SerialStream>>
-        + GetMainElectronicsBoard
-        + GetFrontCamMat
-        + Unpin,
->(
-    context: &'static Con,
-) -> impl ActionExec<()> + '_ {
-    const Y_SPEED: f32 = 0.2;
-    const Y_SPEED_FAST: f32 = 0.5;
-    const DEPTH: f32 = -1.5;
-    const FALSE_COUNT: u32 = 5;
-
-    const ALIGN_X_SPEED: f32 = 0.0;
-    const ALIGN_Y_SPEED: f32 = 0.0;
-    const ALIGN_YAW_SPEED: f32 = -4.0 * POOL_YAW_SIGN;
-
-    const FAST_DISTANCE: f64 = 3_000.0;
-    const CORRECT_YAW_SPEED: f32 = 3.0;
-    const CORRECT_X_MULTIPLY: f32 = 0.5;
-    const CORRECT_X_CLAMP: f32 = 0.15;
-
-    act_nest!(
-        ActionSequence::new,
-        StartBno055::new(context),
-        act_nest!(
-            ActionChain::new,
-            Stability2Movement::new(context, Stability2Pos::new(0.0, 0.0, 0.0, 0.0, None, DEPTH)),
-            OutputType::<()>::new(),
-        ),
-        DelayAction::new(2.0),
-        ActionWhile::new(ActionSequence::new(
-            act_nest!(
-                ActionChain::new,
-                ConstYaw::<Stability2Adjust>::new(AdjustType::Adjust(ALIGN_YAW_SPEED)),
-                Stability2Movement::new(
-                    context,
-                    Stability2Pos::new(ALIGN_X_SPEED, ALIGN_Y_SPEED, 0.0, 0.0, None, DEPTH)
-                ),
-                OutputType::<()>::new(),
-            ),
-            act_nest!(
-                ActionChain::new,
-                Vision::<Con, BuoyModel<OnnxModel>, f64>::new(context, BuoyModel::default()),
-                IsSome::default(),
-                CountTrue::new(2)
-            )
-        )),
-        ActionWhile::new(act_nest!(
-            ActionChain::new,
-            Vision::<Con, BuoyModel<OnnxModel>, f64>::new(context, BuoyModel::default()),
-            TupleSecond::<_, bool>::new(ActionConcurrent::new(
-                ActionSequence::new(
-                    act_nest!(
-                        ActionChain::new,
-                        ActionDataConditional::new(
-                            DetectTarget::new(Target::Buoy),
-                            ActionDataConditional::new(
-                                SizeUnder::new(FAST_DISTANCE),
-                                act_nest!(
-                                    ActionChain::new,
-                                    Norm::new(BuoyModel::default()),
-                                    ExtractPosition::new(),
-                                    MidPoint::new(),
-                                    OffsetToPose::<Offset2D<f64>>::default(),
-                                    ReplaceX::new(),
-                                    LinearYawFromX::<Stability2Adjust>::new(CORRECT_YAW_SPEED),
-                                    MultiplyX::new(CORRECT_X_MULTIPLY),
-                                    ClampX::<Stability2Adjust>::new(CORRECT_X_CLAMP),
-                                    SetY::<Stability2Adjust>::new(AdjustType::Replace(
-                                        Y_SPEED_FAST
-                                    )),
-                                ),
-                                act_nest!(
-                                    ActionChain::new,
-                                    Norm::new(BuoyModel::default()),
-                                    ExtractPosition::new(),
-                                    MidPoint::new(),
-                                    OffsetToPose::<Offset2D<f64>>::default(),
-                                    ReplaceX::new(),
-                                    LinearYawFromX::<Stability2Adjust>::new(CORRECT_YAW_SPEED),
-                                    MultiplyX::new(CORRECT_X_MULTIPLY),
-                                    ClampX::<Stability2Adjust>::new(CORRECT_X_CLAMP),
-                                    SetY::<Stability2Adjust>::new(AdjustType::Replace(Y_SPEED)),
-                                )
-                            ),
-                            act_nest!(
-                                ActionSequence::new,
-                                Terminal::new(),
-                                SetY::<Stability2Adjust>::new(AdjustType::Replace(0.0)),
-                                SetX::<Stability2Adjust>::new(AdjustType::Replace(0.1)),
-                            )
-                        ),
-                        Stability2Movement::new(
-                            context,
-                            Stability2Pos::new(0.0, Y_SPEED, 0.0, 0.0, None, DEPTH)
-                        ),
-                        OutputType::<()>::new(),
-                    ),
-                    AlwaysTrue::new()
-                ),
-                ActionChain::new(IsSome::default(), CountFalse::new(FALSE_COUNT))
-            )),
-        ),),
-        ZeroMovement::new(context, DEPTH),
-        OutputType::<()>::new()
-    )
-}
-
-pub fn buoy_align_shot<
-    Con: Send
-        + Sync
-        + GetControlBoard<WriteHalf<SerialStream>>
-        + GetMainElectronicsBoard
-        + GetFrontCamMat
-        + Unpin,
->(
-    context: &'static Con,
-) -> impl ActionExec<()> + '_ {
-    const Y_SPEED: f32 = 0.2;
-    const DEPTH: f32 = -0.9;
-    const TRUE_COUNT: u32 = 2;
-    const FALSE_COUNT: u32 = 5;
-
-    const BACKUP_Y_SPEED: f32 = -0.5;
-    const BACKUP_TIME: f32 = 6.0;
-
-    const ALIGN_X_SPEED: f32 = 0.0;
-    const ALIGN_Y_SPEED: f32 = 0.0;
-    const ALIGN_YAW_SPEED: f32 = -3.0 * POOL_YAW_SIGN;
-
-    const SHOT_DEPTH: f32 = -0.6;
-    //const SHOT_ANGLE: f32 = 22.5;
-    const SHOT_ANGLE: f32 = 45.0;
-
-    act_nest!(
-        ActionSequence::new,
-        act_nest!(
-            ActionChain::new,
-            Stability2Movement::new(context, Stability2Pos::new(0.0, 0.0, 0.0, 0.0, None, DEPTH)),
-            OutputType::<()>::new(),
-        ),
-        DelayAction::new(4.0),
-        act_nest!(
-            ActionChain::new,
-            Stability2Movement::new(
-                context,
-                Stability2Pos::new(0.0, BACKUP_Y_SPEED, 0.0, 0.0, None, DEPTH)
-            ),
-            OutputType::<()>::new(),
-        ),
-        DelayAction::new(BACKUP_TIME),
-        act_nest!(
-            ActionChain::new,
-            Stability2Movement::new(context, Stability2Pos::new(0.0, 0.0, 0.0, 0.0, None, DEPTH)),
-            OutputType::<()>::new(),
-        ),
-        DelayAction::new(4.0),
-        ActionWhile::new(ActionSequence::new(
-            act_nest!(
-                ActionChain::new,
-                ConstYaw::<Stability2Adjust>::new(AdjustType::Adjust(ALIGN_YAW_SPEED)),
-                Stability2Movement::new(
-                    context,
-                    Stability2Pos::new(-ALIGN_X_SPEED, ALIGN_Y_SPEED, 0.0, 0.0, None, DEPTH)
-                ),
-                OutputType::<()>::new(),
-            ),
-            act_nest!(
-                ActionChain::new,
-                Vision::<Con, BuoyModel<OnnxModel>, f64>::new(context, BuoyModel::default()),
-                IsSome::default(),
-                CountTrue::new(TRUE_COUNT)
-            )
-        )),
-        ActionWhile::new(act_nest!(
-            ActionChain::new,
-            VisionSizeLock::<Con, BuoyModel<OnnxModel>, f64>::new(context, BuoyModel::default()),
-            TupleSecond::<_, bool>::new(ActionConcurrent::new(
-                ActionSequence::new(
-                    act_nest!(
-                        ActionChain::new,
-                        ActionDataConditional::new(
-                            DetectTarget::new(Target::Buoy),
-                            act_nest!(
-                                ActionChain::new,
-                                Norm::new(BuoyModel::default()),
-                                ExtractPosition::new(),
-                                MidPoint::new(),
-                                OffsetToPose::<Offset2D<f64>>::default(),
-                                ReplaceX::new(),
-                                LinearYawFromX::<Stability2Adjust>::new(3.0),
-                                MultiplyX::new(0.5),
-                                ClampX::<Stability2Adjust>::new(0.15),
-                                SetY::<Stability2Adjust>::new(AdjustType::Replace(Y_SPEED)),
-                            ),
-                            act_nest!(
-                                ActionSequence::new,
-                                Terminal::new(),
-                                SetY::<Stability2Adjust>::new(AdjustType::Replace(0.0)),
-                                SetX::<Stability2Adjust>::new(AdjustType::Replace(0.0)),
-                            )
-                        ),
-                        Stability2Movement::new(
-                            context,
-                            Stability2Pos::new(0.0, Y_SPEED, 0.0, 0.0, None, DEPTH)
-                        ),
-                        OutputType::<()>::new(),
-                    ),
-                    AlwaysTrue::new()
-                ),
-                ActionChain::new(IsSome::default(), CountFalse::new(FALSE_COUNT))
-            )),
-        ),),
-        act_nest!(
-            ActionChain::new,
-            ConstYaw::<Stability2Adjust>::new(AdjustType::Adjust(ALIGN_YAW_SPEED)),
-            Stability2Movement::new(
-                context,
-                Stability2Pos::new(-0.2, 0.0, 0.0, 0.0, None, DEPTH)
-            ),
-            OutputType::<()>::new(),
-        ),
-        DelayAction::new(0.5),
-        act_nest!(
-            ActionChain::new,
-            ConstYaw::<Stability2Adjust>::new(AdjustType::Adjust(ALIGN_YAW_SPEED)),
-            Stability2Movement::new(
-                context,
-                Stability2Pos::new(0.0, 0.0, SHOT_ANGLE, 0.0, None, SHOT_DEPTH)
-            ),
-            OutputType::<()>::new(),
-        ),
-        DelayAction::new(1.0),
-        FireRightTorpedo::new(context),
-        act_nest!(
-            ActionChain::new,
-            ConstYaw::<Stability2Adjust>::new(AdjustType::Adjust(ALIGN_YAW_SPEED)),
-            Stability2Movement::new(
-                context,
-                Stability2Pos::new(0.2, 0.0, SHOT_ANGLE, 0.0, None, SHOT_DEPTH)
-            ),
-            OutputType::<()>::new(),
-        ),
-        DelayAction::new(1.0),
-        FireLeftTorpedo::new(context),
-        DelayAction::new(3.0),
-        OutputType::<()>::new()
-    )
-}
->>>>>>> 515f9dbc
+}