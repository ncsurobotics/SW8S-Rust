--- conflicted
+++ resolved
@@ -112,11 +112,7 @@
 ) -> impl ActionExec<anyhow::Result<()>> + 'a {
     const TIMEOUT: f32 = 30.0;
 
-<<<<<<< HEAD
     let depth = config.depth;
-=======
-    let depth: f32 = -1.75;
->>>>>>> 23687695
 
     act_nest!(
         ActionSequence::new,
