--- conflicted
+++ resolved
@@ -1,73 +1,3 @@
-<<<<<<< HEAD
-use tokio::io::WriteHalf;
-use tokio_serial::SerialStream;
-
-use crate::{
-    act_nest,
-    missions::{
-        meb::WaitArm,
-        movement::{AdjustType, ConstYaw},
-    },
-    vision::{gate_poles::GatePoles, nn_cv2::OnnxModel},
-};
-
-use super::{
-    action::{ActionChain, ActionConcurrent, ActionExec, ActionSequence, ActionWhile},
-    action_context::{GetControlBoard, GetFrontCamMat, GetMainElectronicsBoard},
-    basic::DelayAction,
-    comms::StartBno055,
-    extra::{CountTrue, OutputType},
-    movement::{Stability2Adjust, Stability2Movement, Stability2Pos},
-    vision::VisionNorm,
-};
-
-pub fn coinflip<
-    Con: Send
-        + Sync
-        + GetControlBoard<WriteHalf<SerialStream>>
-        + GetMainElectronicsBoard
-        + GetFrontCamMat,
->(
-    context: &Con,
-) -> impl ActionExec<()> + '_ {
-    const TRUE_COUNT: u32 = 2;
-    const DELAY_TIME: f32 = 3.0;
-
-    const DEPTH: f32 = -1.25;
-    const ALIGN_X_SPEED: f32 = 0.0;
-    const ALIGN_Y_SPEED: f32 = 0.0;
-    const ALIGN_YAW_SPEED: f32 = 3.0;
-
-    act_nest!(
-        ActionSequence::new,
-        ActionConcurrent::new(WaitArm::new(context), StartBno055::new(context)),
-        ActionChain::new(
-            Stability2Movement::new(context, Stability2Pos::new(0.0, 0.0, 0.0, 0.0, None, DEPTH)),
-            OutputType::<()>::new()
-        ),
-        DelayAction::new(DELAY_TIME),
-        ActionWhile::new(ActionSequence::new(
-            act_nest!(
-                ActionChain::new,
-                ConstYaw::<Stability2Adjust>::new(AdjustType::Adjust(ALIGN_YAW_SPEED)),
-                Stability2Movement::new(
-                    context,
-                    Stability2Pos::new(ALIGN_X_SPEED, ALIGN_Y_SPEED, 0.0, 0.0, None, DEPTH)
-                ),
-                OutputType::<()>::new(),
-            ),
-            act_nest!(
-                ActionChain::new,
-                VisionNorm::<Con, GatePoles<OnnxModel>, f64>::new(
-                    context,
-                    GatePoles::load_640(0.7),
-                ),
-                CountTrue::new(TRUE_COUNT),
-            ),
-        )),
-    )
-}
-=======
 use tokio::io::WriteHalf;
 use tokio_serial::SerialStream;
 
@@ -165,5 +95,4 @@
             ActionChain::<bool, _, _>::new(AlwaysTrue::new(), CountTrue::new(2),),
         ))
     )
-}
->>>>>>> 515f9dbc
+}