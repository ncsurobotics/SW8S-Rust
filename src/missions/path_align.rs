--- conflicted
+++ resolved
@@ -1,64 +1,3 @@
-<<<<<<< HEAD
-use tokio::io::WriteHalf;
-use tokio_serial::SerialStream;
-
-use crate::{
-    act_nest,
-    missions::{
-        action::{ActionChain, ActionConcurrent, ActionSequence, TupleSecond},
-        extra::{CountTrue, OutputType, Terminal, ToVec},
-        movement::{
-            LinearYawFromX, OffsetToPose, Stability2Adjust, Stability2Movement, Stability2Pos,
-            ZeroMovement,
-        },
-        vision::{ExtractPosition, MidPoint, VisionNormBottom},
-    },
-    vision::path::Path,
-};
-
-use super::{
-    action::ActionExec,
-    action_context::{GetBottomCamMat, GetControlBoard, GetMainElectronicsBoard},
-};
-
-pub fn path_align<
-    Con: Send
-        + Sync
-        + GetControlBoard<WriteHalf<SerialStream>>
-        + GetMainElectronicsBoard
-        + GetBottomCamMat,
->(
-    context: &Con,
-) -> impl ActionExec<()> + '_ {
-    const DEPTH: f32 = 1.25;
-    const PATH_ALIGN_SPEED: f32 = 0.6;
-
-    act_nest!(
-        ActionSequence::new,
-        ZeroMovement::new(context, DEPTH),
-        ActionChain::new(
-            VisionNormBottom::<Con, Path, f64>::new(context, Path::default()),
-            TupleSecond::new(ActionConcurrent::new(
-                act_nest!(
-                    ActionChain::new,
-                    ToVec::new(),
-                    ExtractPosition::new(),
-                    MidPoint::new(),
-                    OffsetToPose::default(),
-                    LinearYawFromX::<Stability2Adjust>::default(),
-                    Stability2Movement::new(
-                        context,
-                        Stability2Pos::new(0.0, PATH_ALIGN_SPEED, 0.0, 0.0, None, DEPTH),
-                    ),
-                    OutputType::<()>::new(),
-                ),
-                CountTrue::new(3),
-            )),
-        ),
-        Terminal::new(),
-    )
-}
-=======
 use tokio::io::WriteHalf;
 use tokio_serial::SerialStream;
 
@@ -135,5 +74,4 @@
         )),
         Terminal::new(),
     )
-}
->>>>>>> 515f9dbc
+}