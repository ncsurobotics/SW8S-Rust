use anyhow::Result;
use async_trait::async_trait;
use core::fmt::Debug;
use std::{sync::Arc, thread};
use tokio::{join, runtime::Handle, sync::Mutex};
use uuid::Uuid;

use super::graph::{stripped_type, DotString};

/**
 * A trait for an action that can be executed.
 *
 * Functions returning Actions/ActionExec should be written with `-> impl ActionExec + '_` and
 * using `Con` for the context generic. This allows the build script to strip out the context and
 * create a mirrored version returning `-> impl Action +'_` for graphing.
 */
pub trait Action {
    /// Represent this node in dot (graphviz) notation
    fn dot_string(&self, _parent: &str) -> DotString {
        let id = Uuid::new_v4();
        DotString {
            head_ids: vec![id],
            tail_ids: vec![id],
            body: format!(
                "\"{}\" [label = \"{}\", margin = 0];\n",
                id,
                stripped_type::<Self>()
            ),
        }
    }
}

/**
 * A trait for an action that can be executed.
 */
#[async_trait]
pub trait ActionExec: Action + Send + Sync {
    type Output: Send + Sync;
    async fn execute(&mut self) -> Self::Output;
}

/**
 * A trait that can be executed and modified at runtime.
 */
pub trait ActionMod<Input: Send + Sync>: Action {
    fn modify(&mut self, input: Input);
}

/**
<<<<<<< HEAD
 * An action that runs one of two actions depending on if its conditional reference is true or false.
=======
 * Simplifies combining tuple actions
 * Takes input as `wrapper`, `child`, `child`,...
 *
 * `wrapper`: Tuple action to combine with (e.g. RaceAction)
 * `child`: Each action to be combined
 */
#[macro_export]
macro_rules! act_nest {
    ($wrapper:expr, $action_l:expr, $action_r:expr) => {
        $wrapper($action_l, $action_r)
    };
   ($wrapper:expr, $action_l:expr, $( $action_r:expr ),*) => {
       $wrapper($action_l, act_nest!($wrapper, $(
                   $action_r
           ),+))
   };
}

/**
 * An action that runs one of two actions depending on if its conditional reference is true or false.  
>>>>>>> 5f7fe0b3
 */
#[derive(Debug)]
pub struct ActionConditional<V: Action, W: Action, X: Action> {
    condition: V,
    true_branch: W,
    false_branch: X,
}

impl<V: Action, W: Action, X: Action> Action for ActionConditional<V, W, X> {
    fn dot_string(&self, _parent: &str) -> DotString {
        let true_str = self.true_branch.dot_string(stripped_type::<Self>());
        let false_str = self.false_branch.dot_string(stripped_type::<Self>());
        let condition_str = self.condition.dot_string(stripped_type::<Self>());

        let mut combined_str = true_str.body + &false_str.body + &condition_str.body;
        for tail_id in condition_str.tail_ids {
            combined_str.push_str(&format!("\"{}\" [shape = diamond];\n", tail_id));
            for head_id in &true_str.head_ids {
                combined_str.push_str(&format!(
                    "\"{}\" -> \"{}\" [label = \"True\"];\n",
                    tail_id, head_id,
                ));
            }
            for head_id in &false_str.head_ids {
                combined_str.push_str(&format!(
                    "\"{}\" -> \"{}\" [label = \"False\"];\n",
                    tail_id, head_id,
                ));
            }
        }
        DotString {
            head_ids: condition_str.head_ids,
            tail_ids: vec![true_str.head_ids, false_str.head_ids]
                .into_iter()
                .flatten()
                .collect(),
            body: combined_str,
        }
    }
}

/**
 * Implementation for the ActionConditional struct.
 */
impl<V: Action, W: Action, X: Action> ActionConditional<V, W, X> {
    pub const fn new(condition: V, true_branch: W, false_branch: X) -> Self {
        Self {
            condition,
            true_branch,
            false_branch,
        }
    }
}

/**
 * Implement the conditional logic for the ActionConditional action.
 */
#[async_trait]
impl<
        U: Send + Sync,
        V: ActionExec<Output = bool>,
        W: ActionExec<Output = U>,
        X: ActionExec<Output = U>,
    > ActionExec for ActionConditional<V, W, X>
{
    type Output = U;
    async fn execute(&mut self) -> Self::Output {
        if self.condition.execute().await {
            self.true_branch.execute().await
        } else {
            self.false_branch.execute().await
        }
    }
}

#[derive(Debug)]
/**
 * Action that runs two actions at the same time and exits both when one exits
 */
pub struct RaceAction<T: Action, U: Action> {
    first: T,
    second: U,
}

impl<T: Action, U: Action> Action for RaceAction<T, U> {
    fn dot_string(&self, parent: &str) -> DotString {
        let first_str = self.first.dot_string(stripped_type::<Self>());
        let second_str = self.second.dot_string(stripped_type::<Self>());

        if parent == stripped_type::<Self>() {
            DotString {
                head_ids: [first_str.head_ids, second_str.head_ids]
                    .into_iter()
                    .flatten()
                    .collect(),
                tail_ids: [first_str.tail_ids, second_str.tail_ids]
                    .into_iter()
                    .flatten()
                    .collect(),
                body: first_str.body + &second_str.body,
            }
        } else {
            let race_id = Uuid::new_v4();
            let resolve_id = Uuid::new_v4();

            let mut body_str = format!(
            "subgraph \"cluster_{}\" {{\nstyle = dashed;\ncolor = red;\n\"{}\" [label = \"Race\", shape = box, fontcolor = red, style = dashed];\nstyle = dashed;\ncolor = red;\n\"{}\" [label = \"Resolve\", shape = box, fontcolor = red, style = dashed];\n",
            Uuid::new_v4(),
            race_id,
            resolve_id
        ) + &first_str.body
            + &second_str.body;

            [&first_str.head_ids, &second_str.head_ids]
                .into_iter()
                .flatten()
                .for_each(|id| body_str.push_str(&format!("\"{}\" -> \"{}\";\n", race_id, id)));
            [&first_str.tail_ids, &second_str.tail_ids]
                .into_iter()
                .flatten()
                .for_each(|id| body_str.push_str(&format!("\"{}\" -> \"{}\";\n", id, resolve_id)));
            body_str.push_str("}\n");

            DotString {
                head_ids: vec![race_id],
                tail_ids: vec![resolve_id],
                body: body_str,
            }
        }
    }
}

/**
 * Construct race action
 */
impl<T: Action, U: Action> RaceAction<T, U> {
    pub const fn new(first: T, second: U) -> Self {
        Self { first, second }
    }
}

/**
 * Implement race logic where both actions are scheduled until one finishes.
 */
#[async_trait]
impl<V: Sync + Send, T: ActionExec<Output = V>, U: ActionExec<Output = V>> ActionExec
    for RaceAction<T, U>
{
    type Output = V;
    async fn execute(&mut self) -> Self::Output {
        tokio::select! {
            res = self.first.execute() => res,
            res = self.second.execute() => res
        }
    }
}

/**
 * Run two actions at once, and only exit when all actions have exited.
 */
#[derive(Debug)]
pub struct DualAction<T: Action, U: Action> {
    first: T,
    second: U,
}

impl<T: Action, U: Action> Action for DualAction<T, U> {
    fn dot_string(&self, parent: &str) -> DotString {
        let first_str = self.first.dot_string(stripped_type::<Self>());
        let second_str = self.second.dot_string(stripped_type::<Self>());
        let (dual_head, dual_tail) = (Uuid::new_v4(), Uuid::new_v4());

        if parent == stripped_type::<Self>() {
            DotString {
                head_ids: [first_str.head_ids, second_str.head_ids]
                    .into_iter()
                    .flatten()
                    .collect(),
                tail_ids: [first_str.tail_ids, second_str.tail_ids]
                    .into_iter()
                    .flatten()
                    .collect(),
                body: first_str.body + &second_str.body,
            }
        } else {
            let mut body_str = format!(
            "subgraph \"cluster_{}\" {{\nstyle = dashed;\ncolor = blue;\n\"{}\" [label = \"Dual\", shape = box, fontcolor = blue, style = dashed];\n",
            Uuid::new_v4(),
            dual_head
        ) + &format!("{}\" [label = \"Collect\", shape = box, fontcolor = blue, style = dashed];\n", dual_tail) +
            &first_str.body
            + &second_str.body;

            vec![first_str.head_ids, second_str.head_ids]
                .into_iter()
                .flatten()
                .for_each(|id| body_str.push_str(&format!("\"{}\" -> \"{}\";\n", dual_head, id)));
            vec![first_str.tail_ids, second_str.tail_ids]
                .into_iter()
                .flatten()
                .for_each(|id| body_str.push_str(&format!("\"{}\" -> \"{}\";\n", id, dual_tail)));
            body_str.push_str("}\n");

            DotString {
                head_ids: vec![dual_head],
                tail_ids: vec![dual_tail],
                body: body_str,
            }
        }
    }
}

/**
 * Constructor for the dual action
 */
impl<T: Action, U: Action> DualAction<T, U> {
    pub const fn new(first: T, second: U) -> Self {
        Self { first, second }
    }
}

/**
 * Implement multiple logic where both actions are scheduled until both finish.
 */
#[async_trait]
impl<V: Send + Sync, T: ActionExec<Output = V>, U: ActionExec<Output = V>> ActionExec
    for DualAction<T, U>
{
    type Output = (V, V);
    async fn execute(&mut self) -> Self::Output {
        tokio::join!(self.first.execute(), self.second.execute())
    }
}

#[derive(Debug)]
pub struct ActionChain<V: Action, W: Action> {
    first: V,
    second: W,
}

impl<V: Action, W: Action> Action for ActionChain<V, W> {
    fn dot_string(&self, _parent: &str) -> DotString {
        let first_str = self.first.dot_string(stripped_type::<Self>());
        let second_str = self.second.dot_string(stripped_type::<Self>());

        let mut body_str = first_str.body + &second_str.body;
        for tail in &first_str.tail_ids {
            for head in &second_str.head_ids {
                body_str.push_str(&format!(
                    "\"{}\" -> \"{}\" [color = purple, fontcolor = purple, label = \"Pass Data\"];\n",
                    tail, head
                ))
            }
        }

        DotString {
            head_ids: first_str.head_ids,
            tail_ids: second_str.tail_ids,
            body: body_str,
        }
    }
}

impl<V: Action, W: Action> ActionChain<V, W> {
    pub const fn new(first: V, second: W) -> Self {
        Self { first, second }
    }
}

#[async_trait]
impl<
        T: Send + Sync,
        U: Send + Sync,
        V: ActionExec<Output = T>,
        W: ActionMod<T> + ActionExec<Output = U>,
    > ActionExec for ActionChain<V, W>
{
    type Output = U;
    async fn execute(&mut self) -> Self::Output {
        self.second.modify(self.first.execute().await);
        self.second.execute().await
    }
}

#[derive(Debug)]
pub struct ActionSequence<V, W> {
    first: V,
    second: W,
}

impl<V: Action, W: Action> Action for ActionSequence<V, W> {
    fn dot_string(&self, _parent: &str) -> DotString {
        let first_str = self.first.dot_string(stripped_type::<Self>());
        let second_str = self.second.dot_string(stripped_type::<Self>());

        let mut body_str = first_str.body + &second_str.body;
        for tail in &first_str.tail_ids {
            for head in &second_str.head_ids {
                body_str.push_str(&format!("\"{}\" -> \"{}\";\n", tail, head))
            }
        }

        DotString {
            head_ids: first_str.head_ids,
            tail_ids: second_str.tail_ids,
            body: body_str,
        }
    }
}

impl<V, W> ActionSequence<V, W> {
    pub const fn new(first: V, second: W) -> Self {
        Self { first, second }
    }
}

#[async_trait]
impl<X: Send + Sync, V: ActionExec, W: ActionExec<Output = X>> ActionExec for ActionSequence<V, W> {
    type Output = X;
    async fn execute(&mut self) -> Self::Output {
        self.first.execute().await;
        self.second.execute().await
    }
}

#[derive(Debug)]
pub struct ActionParallel<V: Action, W: Action> {
    first: Arc<Mutex<V>>,
    second: Arc<Mutex<W>>,
}

impl<V: Action, W: Action> Action for ActionParallel<V, W> {
    fn dot_string(&self, parent: &str) -> DotString {
        let first_str = self
            .first
            .blocking_lock()
            .dot_string(stripped_type::<Self>());
        let second_str = self
            .second
            .blocking_lock()
            .dot_string(stripped_type::<Self>());
        let (par_head, par_tail) = (Uuid::new_v4(), Uuid::new_v4());

        if parent == stripped_type::<Self>() {
            DotString {
                head_ids: [first_str.head_ids, second_str.head_ids]
                    .into_iter()
                    .flatten()
                    .collect(),
                tail_ids: [first_str.tail_ids, second_str.tail_ids]
                    .into_iter()
                    .flatten()
                    .collect(),
                body: first_str.body + &second_str.body,
            }
        } else {
            let mut body_str = format!(
            "subgraph \"cluster_{}\" {{\nstyle = dashed;\ncolor = blue;\n\"{}\" [label = \"Parallel\", shape = box, fontcolor = blue, style = dashed];\n",
            Uuid::new_v4(),
            par_head
        ) + &format!("{}\" [label = \"Collect\", shape = box, fontcolor = blue, style = dashed];\n", par_tail) +
            &first_str.body
            + &second_str.body;

            vec![first_str.head_ids, second_str.head_ids]
                .into_iter()
                .flatten()
                .for_each(|id| body_str.push_str(&format!("\"{}\" -> \"{}\";\n", par_head, id)));
            vec![first_str.tail_ids, second_str.tail_ids]
                .into_iter()
                .flatten()
                .for_each(|id| body_str.push_str(&format!("\"{}\" -> \"{}\";\n", id, par_tail)));
            body_str.push_str("}\n");

            DotString {
                head_ids: vec![par_head],
                tail_ids: vec![par_tail],
                body: body_str,
            }
        }
    }
}

impl<V: Action, W: Action> ActionParallel<V, W> {
    pub fn new(first: V, second: W) -> Self {
        Self {
            first: Arc::from(Mutex::from(first)),
            second: Arc::from(Mutex::from(second)),
        }
    }
}

#[async_trait]
impl<
        Y: 'static + Send + Sync,
        X: 'static + Send + Sync,
        V: 'static + ActionExec<Output = Y>,
        W: 'static + ActionExec<Output = X>,
    > ActionExec for ActionParallel<V, W>
{
    type Output = (Y, X);
    async fn execute(&mut self) -> Self::Output {
        let first = self.first.clone();
        let second = self.second.clone();
        let handle1 = Handle::current();
        let handle2 = Handle::current();

        // https://docs.rs/tokio/1.33.0/tokio/runtime/struct.Handle.html#method.block_on
        let fut1 = thread::spawn(move || {
            handle1.block_on(async move { first.lock().await.execute().await })
        });
        let fut2 = thread::spawn(move || {
            handle2.block_on(async move { second.lock().await.execute().await })
        });
        (fut1.join().unwrap(), fut2.join().unwrap())
    }
}

#[derive(Debug)]
pub struct ActionConcurrent<V: Action, W: Action> {
    first: V,
    second: W,
}

impl<V: Action, W: Action> Action for ActionConcurrent<V, W> {
    fn dot_string(&self, parent: &str) -> DotString {
        let first_str = self.first.dot_string(stripped_type::<Self>());
        let second_str = self.second.dot_string(stripped_type::<Self>());
        let (concurrent_head, concurrent_tail) = (Uuid::new_v4(), Uuid::new_v4());

        if parent == stripped_type::<Self>() {
            DotString {
                head_ids: [first_str.head_ids, second_str.head_ids]
                    .into_iter()
                    .flatten()
                    .collect(),
                tail_ids: [first_str.tail_ids, second_str.tail_ids]
                    .into_iter()
                    .flatten()
                    .collect(),
                body: first_str.body + &second_str.body,
            }
        } else {
            let mut body_str = format!(
            "subgraph \"cluster_{}\" {{\nstyle = dashed;\ncolor = blue;\n\"{}\" [label = \"Concurrent\", shape = box, fontcolor = blue, style = dashed];\n",
            Uuid::new_v4(),
            concurrent_head
        ) + &format!("\"{}\" [label = \"Converge\", shape = box, fontcolor = blue, style = dashed];\n", concurrent_tail) +
            &first_str.body
            + &second_str.body;

            vec![first_str.head_ids, second_str.head_ids]
                .into_iter()
                .flatten()
                .for_each(|id| {
                    body_str.push_str(&format!("\"{}\" -> \"{}\";\n", concurrent_head, id))
                });
            vec![first_str.tail_ids, second_str.tail_ids]
                .into_iter()
                .flatten()
                .for_each(|id| {
                    body_str.push_str(&format!("\"{}\" -> \"{}\";\n", id, concurrent_tail))
                });
            body_str.push_str("}\n");

            DotString {
                head_ids: vec![concurrent_head],
                tail_ids: vec![concurrent_tail],
                body: body_str,
            }
        }
    }
}

impl<V: Action, W: Action> ActionConcurrent<V, W> {
    pub const fn new(first: V, second: W) -> Self {
        Self { first, second }
    }
}

#[async_trait]
impl<X: Send + Sync, Y: Send + Sync, V: ActionExec<Output = Y>, W: ActionExec<Output = X>>
    ActionExec for ActionConcurrent<V, W>
{
    type Output = (Y, X);
    async fn execute(&mut self) -> Self::Output {
        join!(self.first.execute(), self.second.execute())
    }
}

/**
 * An action that tries `count` times for a success
 */
#[derive(Debug)]
pub struct ActionUntil<T: Action> {
    action: T,
    limit: u32,
}

impl<T: Action> Action for ActionUntil<T> {
    fn dot_string(&self, _parent: &str) -> DotString {
        let action_str = self.action.dot_string(stripped_type::<Self>());

        let mut body_str = action_str.body;
        for head in &action_str.head_ids {
            body_str.push_str(&format!("\"{}\" [shape = diamond];\n", head));
            for tail in &action_str.tail_ids {
                body_str.push_str(&format!(
                    "\"{}\":sw -> \"{}\":nw [label = \"Fail Within Count\"];\n",
                    tail, head
                ))
            }
        }

        DotString {
            head_ids: action_str.head_ids,
            tail_ids: action_str.tail_ids,
            body: body_str,
        }
    }
}

impl<T: Action> ActionUntil<T> {
    pub const fn new(action: T, limit: u32) -> Self {
        Self { action, limit }
    }
}

#[async_trait]
impl<U: Send + Sync, T: ActionExec<Output = Result<U>>> ActionExec for ActionUntil<T> {
    type Output = Result<U>;
    async fn execute(&mut self) -> Self::Output {
        let mut count = 1;
        let mut result = self.action.execute().await;
        while result.is_err() && count < self.limit {
            result = self.action.execute().await;
            count += 1;
        }
        result
    }
}

/**
 * An action that runs while true
 */
#[derive(Debug)]
pub struct ActionWhile<T: Action> {
    action: T,
}

impl<T: Action> Action for ActionWhile<T> {
    fn dot_string(&self, _parent: &str) -> DotString {
        let action_str = self.action.dot_string(stripped_type::<Self>());

        let mut body_str = action_str.body;
        for head in &action_str.head_ids {
            for tail in &action_str.tail_ids {
                body_str.push_str(&format!("\"{}\" [shape = diamond];\n", tail));
                body_str.push_str(&format!(
                    "\"{}\" -> \"{}\" [label = \"True\"];\n",
                    tail, head
                ))
            }
        }

        DotString {
            head_ids: action_str.head_ids,
            tail_ids: action_str.tail_ids,
            body: body_str,
        }
    }
}

/**
 * Implementation for the ActionWhile struct.
 */
impl<T: Action> ActionWhile<T> {
    pub const fn new(action: T) -> Self {
        Self { action }
    }
}

#[async_trait]
impl<U: Send + Sync, T: ActionExec<Output = Result<U>>> ActionExec for ActionWhile<T> {
    type Output = Result<U>;
    async fn execute(&mut self) -> Self::Output {
        let mut result = self.action.execute().await;
        while result.is_ok() {
            result = self.action.execute().await;
        }
        result
    }
}

/**
 * Get second arg in action output
 */
#[derive(Debug)]
pub struct TupleSecond<T: Action> {
    action: T,
}

impl<T: Action> Action for TupleSecond<T> {}

/**
 * Implementation for the ActionWhile struct.
 */
impl<T: Action> TupleSecond<T> {
    pub const fn new(action: T) -> Self {
        Self { action }
    }
}

#[async_trait]
impl<U: Send + Sync, V: Send + Sync, T: ActionExec<Output = (U, V)>> ActionExec for TupleSecond<T> {
    type Output = V;
    async fn execute(&mut self) -> Self::Output {
        self.action.execute().await.1
    }
}

/**
 * Return first valid response from block of actions.
 */
#[derive(Debug)]
pub struct FirstValid<T: Action> {
    action: T,
}

impl<T: Action> Action for FirstValid<T> {}

/**
 * Implementation for the FirstValid struct.  
 */
impl<T: Action> FirstValid<T> {
    pub const fn new(action: T) -> Self {
        Self { action }
    }
}

#[async_trait]
impl<U: Send + Sync, T: ActionExec<Output = (Result<U>, Result<U>)>> ActionExec for FirstValid<T> {
    type Output = Result<U>;
    async fn execute(&mut self) -> Self::Output {
        let (first, second) = self.action.execute().await;
        if first.is_ok() {
            first
        } else {
            second
        }
    }
}<|MERGE_RESOLUTION|>--- conflicted
+++ resolved
@@ -47,9 +47,6 @@
 }
 
 /**
-<<<<<<< HEAD
- * An action that runs one of two actions depending on if its conditional reference is true or false.
-=======
  * Simplifies combining tuple actions
  * Takes input as `wrapper`, `child`, `child`,...
  *
@@ -70,7 +67,6 @@
 
 /**
  * An action that runs one of two actions depending on if its conditional reference is true or false.  
->>>>>>> 5f7fe0b3
  */
 #[derive(Debug)]
 pub struct ActionConditional<V: Action, W: Action, X: Action> {
