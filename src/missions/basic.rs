use crate::{
    comms::stubborn_serial::StubbornSerialStream,
    video_source::MatSource,
    vision::{gate_poles::GatePoles, nn_cv2::OnnxModel},
};

use super::{
    action::{Action, ActionChain, ActionConcurrent, ActionExec, ActionSequence, ActionWhile},
    action_context::{GetControlBoard, GetMainElectronicsBoard},
    comms::StartBno055,
    example::AlwaysTrue,
    meb::WaitArm,
    movement::StraightMovement,
    movement::ZeroMovement,
    movement::{AdjustMovement, Descend},
    vision::VisionNormOffset,
};
use async_trait::async_trait;
use tokio::{
    io::{AsyncWrite, WriteHalf},
    time::{sleep, Duration},
};
<<<<<<< HEAD
=======
use tokio_serial::SerialStream;
use crate::missions::action_context::GetFrontCamMat;
>>>>>>> fa22353b

#[derive(Debug)]
pub struct DelayAction {
    delay: f32, // delay in seconds before the next action occurs.
}

impl Action for DelayAction {}

#[async_trait]
impl ActionExec for DelayAction {
    type Output = ();
    async fn execute(&mut self) -> Self::Output {
        println!("BEGIN sleep for {} seconds", self.delay);
        sleep(Duration::from_secs_f32(self.delay)).await;
        println!("END sleep for {} seconds", self.delay);
    }
}

impl DelayAction {
    pub const fn new(delay: f32) -> Self {
        Self { delay }
    }
}

/**
 *
 * descends and goes forward for a certain duration
 *
 **/
pub fn descend_and_go_forward<
    Con: Send + Sync + GetControlBoard<WriteHalf<StubbornSerialStream>> + GetMainElectronicsBoard,
>(
    context: &Con,
) -> impl ActionExec + '_ {
    let depth: f32 = -1.0;

    // time in seconds that each action will wait until before continuing onto the next action.
    let dive_duration = 5.0;
    let forward_duration = 5.0;
    ActionSequence::new(
        WaitArm::new(context),
        ActionSequence::new(
            ActionSequence::new(
                Descend::new(context, depth),
                DelayAction::new(dive_duration),
            ),
            ActionSequence::new(
                ActionSequence::new(
                    StraightMovement::new(context, depth, true),
                    DelayAction::new(forward_duration),
                ),
                ZeroMovement::new(context, depth),
            ),
        ),
    )
}

pub fn gate_run<
<<<<<<< HEAD
    Con: Send
        + Sync
        + GetControlBoard<WriteHalf<StubbornSerialStream>>
        + GetMainElectronicsBoard
        + MatSource,
=======
    Con: Send + Sync + GetControlBoard<WriteHalf<SerialStream>> + GetMainElectronicsBoard + GetFrontCamMat,
>>>>>>> fa22353b
>(
    context: &Con,
) -> impl ActionExec + '_ {
    let depth: f32 = -1.0;
    let model = GatePoles::default();

    ActionSequence::new(
        ActionConcurrent::new(descend_and_go_forward(context), StartBno055::new(context)),
        ActionWhile::new(ActionSequence::new(
            ActionChain::new(
                VisionNormOffset::<Con, GatePoles<OnnxModel>, f64>::new(context, model),
                AdjustMovement::new(context, depth),
            ),
            AlwaysTrue::new(),
        )),
    )
}<|MERGE_RESOLUTION|>--- conflicted
+++ resolved
@@ -15,16 +15,13 @@
     movement::{AdjustMovement, Descend},
     vision::VisionNormOffset,
 };
+use crate::missions::action_context::GetFrontCamMat;
 use async_trait::async_trait;
 use tokio::{
     io::{AsyncWrite, WriteHalf},
     time::{sleep, Duration},
 };
-<<<<<<< HEAD
-=======
 use tokio_serial::SerialStream;
-use crate::missions::action_context::GetFrontCamMat;
->>>>>>> fa22353b
 
 #[derive(Debug)]
 pub struct DelayAction {
@@ -83,15 +80,11 @@
 }
 
 pub fn gate_run<
-<<<<<<< HEAD
     Con: Send
         + Sync
         + GetControlBoard<WriteHalf<StubbornSerialStream>>
         + GetMainElectronicsBoard
-        + MatSource,
-=======
-    Con: Send + Sync + GetControlBoard<WriteHalf<SerialStream>> + GetMainElectronicsBoard + GetFrontCamMat,
->>>>>>> fa22353b
+        + GetFrontCamMat,
 >(
     context: &Con,
 ) -> impl ActionExec + '_ {
