--- conflicted
+++ resolved
@@ -111,8 +111,7 @@
 }
 
 #[cfg(feature = "logging")]
-<<<<<<< HEAD
-pub async fn write_log(messages: &Vec<Vec<u8>>, dump_file: &str) {
+pub async fn write_log(messages: &[Vec<u8>], #[cfg(feature = "logging")] dump_file: &str) {
     if !std::path::Path::new("logging").exists() {
         std::fs::create_dir("logging").unwrap();
     }
@@ -126,15 +125,6 @@
             .open(LOG_FILE.get().unwrap())
             .await
             .unwrap();
-=======
-pub async fn write_log(messages: &[Vec<u8>], #[cfg(feature = "logging")] dump_file: &str) {
-    let mut file = OpenOptions::new()
-        .create(true)
-        .append(true)
-        .open(dump_file)
-        .await
-        .unwrap();
->>>>>>> f7c2d2c6
 
     for msg in messages.iter() {
         file.write_all(msg).await.unwrap()
@@ -162,14 +152,6 @@
         let mut buffer: Vec<u8> = Vec::with_capacity(512);
 
         assert_eq!(
-<<<<<<< HEAD
-            stream::iter(get_messages(
-                &mut buffer,
-                &mut &*input,
-            #[cfg(feature = "logging")] "test").await)
-                .collect::<Vec<Vec<u8>>>()
-                .await,
-=======
             stream::iter(
                 get_messages(
                     &mut buffer,
@@ -181,19 +163,10 @@
             )
             .collect::<Vec<Vec<u8>>>()
             .await,
->>>>>>> f7c2d2c6
             vec![vec![]]
         );
 
         assert_eq!(
-<<<<<<< HEAD
-            stream::iter(get_messages(
-                &mut buffer,
-                &mut &*input2,
-                #[cfg(feature = "logging")] "test").await)
-                .collect::<Vec<Vec<u8>>>()
-                .await,
-=======
             stream::iter(
                 get_messages(
                     &mut buffer,
@@ -205,7 +178,6 @@
             )
             .collect::<Vec<Vec<u8>>>()
             .await,
->>>>>>> f7c2d2c6
             vec![vec![3]]
         );
     }
@@ -224,13 +196,9 @@
             get_messages(&mut buffer, &mut &*input2, dump_file).await;
         }
 
-<<<<<<< HEAD
         assert_eq!(
             std::fs::read(LOG_FILE.get().unwrap()).unwrap(),
             vec![0, 1, 3, 3, 5]
         );
-=======
-        assert_eq!(std::fs::read(dump_file).unwrap(), vec![0, 1, 3, 5]);
->>>>>>> f7c2d2c6
     }
 }