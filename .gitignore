--- conflicted
+++ resolved
@@ -1,8 +1,5 @@
 /target
-<<<<<<< HEAD
+/tests/vision/output/
 
 # Ignore JetBrains IDE config folder
-.idea/
-=======
-/tests/vision/output/
->>>>>>> 8941faf6
+.idea/