--- conflicted
+++ resolved
@@ -1,45 +1,37 @@
-# Docker image for https://github.com/ncsurobotics/SW8S-Rust
-FROM ubuntu:22.04
-
-# Make sure apt doesn't prompt frontend
-ARG DEBIAN_FRONTEND=noninteractive
-
-LABEL org.opencontainers.image.description="TEST Docker image for Seawolf 8 (Aquapack NCSU)"
-
-# System setup
-RUN apt-get update \
-  # Install system dependencies
-  && apt-get install -y git \
-    curl \
-    gcc \
-    pkg-config \
-    libssl-dev \
-    clang \
-    libclang-dev \
-    libopencv-dev \
-    lld \
-    llvm \
-    sudo \
-  # Create the user (adapted from https://github.com/Homebrew/brew/blob/master/Dockerfile)
-  && useradd -m -s /bin/bash aquapack \
-  && echo 'aquapack ALL=(ALL) NOPASSWD:ALL' >>/etc/sudoers
-
-
-RUN apt-get install nano
-# User setup
-USER aquapack
-WORKDIR /home/aquapack
-RUN  \
-  # Install Rust via rustup (apt's Rust is too old)
-  curl --proto '=https' --tlsv1.2 -sSf https://sh.rustup.rs | sh -s -- -y \
-  && . "$HOME/.cargo/env" && echo '. "$HOME/.cargo/env"' >> ~/.bashrc \
-  # Clone the repo
-<<<<<<< HEAD
-  && git clone https://github.com/ncsurobotics/SW8S-Rust \
-  # Test the build
-  && cd SW8S-Rust && cargo test --verbose \
-  # Ok it gets too big...
-  && cargo clean
-=======
-  && git clone https://github.com/ncsurobotics/SW8S-Rust
->>>>>>> 515f9dbc
+# Docker image for https://github.com/ncsurobotics/SW8S-Rust
+FROM ubuntu:22.04
+
+# Make sure apt doesn't prompt frontend
+ARG DEBIAN_FRONTEND=noninteractive
+
+LABEL org.opencontainers.image.description="TEST Docker image for Seawolf 8 (Aquapack NCSU)"
+
+# System setup
+RUN apt-get update \
+  # Install system dependencies
+  && apt-get install -y git \
+    curl \
+    gcc \
+    pkg-config \
+    libssl-dev \
+    clang \
+    libclang-dev \
+    libopencv-dev \
+    lld \
+    llvm \
+    sudo \
+  # Create the user (adapted from https://github.com/Homebrew/brew/blob/master/Dockerfile)
+  && useradd -m -s /bin/bash aquapack \
+  && echo 'aquapack ALL=(ALL) NOPASSWD:ALL' >>/etc/sudoers
+
+
+RUN apt-get install nano
+# User setup
+USER aquapack
+WORKDIR /home/aquapack
+RUN  \
+  # Install Rust via rustup (apt's Rust is too old)
+  curl --proto '=https' --tlsv1.2 -sSf https://sh.rustup.rs | sh -s -- -y \
+  && . "$HOME/.cargo/env" && echo '. "$HOME/.cargo/env"' >> ~/.bashrc \
+  # Clone the repo
+  && git clone https://github.com/ncsurobotics/SW8S-Rust