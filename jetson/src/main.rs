--- conflicted
+++ resolved
@@ -1,223 +1,3 @@
-<<<<<<< HEAD
-/// Adapted from a script written by Marcus Behel
-use std::{
-    env::{args, current_dir, set_var},
-    fmt::Write,
-    process::Command,
-    thread,
-};
-
-use futures_util::TryStreamExt;
-use indicatif::{MultiProgress, ProgressBar, ProgressDrawTarget, ProgressState, ProgressStyle};
-use tar::Archive;
-use tokio::{spawn, task::spawn_blocking};
-use tokio_util::io::{StreamReader, SyncIoBridge};
-use walkdir::WalkDir;
-use which::which;
-use xz::read::XzDecoder;
-
-#[tokio::main]
-async fn main() {
-    println!("This tool is run to build SW8S-Rust for the Jetson Nano.");
-    println!("It downloads the \"sysroot-jetson\" subdirectory for libraries.");
-    println!("It builds a binary in the \"jetson-target\" subdirectory.");
-    println!("The default cargo command is a release \"build\" with cuda and logging, but arguments will override this command.");
-    println!();
-
-    tools_check().unwrap();
-
-    let mut system_args = args().skip(1).collect::<Vec<_>>();
-    if system_args.is_empty() {
-        system_args = vec![
-            "build".to_string(),
-            "--release".to_string(),
-            "--features".to_string(),
-            "logging".to_string(),
-        ];
-    }
-
-    let cur_dir = current_dir().unwrap();
-    let parent_dir = cur_dir.parent().unwrap().canonicalize().unwrap();
-    let sysroot = parent_dir.join("sysroot-jetson");
-    let sysroot_str = sysroot.to_str().unwrap();
-
-    let multibar = MultiProgress::new();
-    let multibar_clone = multibar.clone();
-
-    // Jetson Nano architecture
-    let toolchain_install = spawn_blocking(move || {
-        // Prevent progress bars from overlapping with toolchain output
-        multibar.set_draw_target(ProgressDrawTarget::hidden());
-
-        Command::new("rustup")
-            .args(["target", "add", "aarch64-unknown-linux-gnu"])
-            .spawn()
-            .unwrap()
-            .wait()
-            .unwrap();
-
-        multibar.set_draw_target(ProgressDrawTarget::stdout());
-    });
-
-    let sysroot_clone = sysroot.clone();
-    let get_sysroot = spawn(async {
-        let sysroot = sysroot_clone;
-        let multibar = multibar_clone;
-
-        println!("Testing for sysroot");
-        if !sysroot.exists() {
-            // Streaming this process reduces I/O and reduces delay
-            println!("Downloading sysroot...");
-
-            let source = reqwest::get("https://github.com/MB3hel/RustCrossExperiments/releases/download/demosysroot/sysroot-jetson.tar.xz").await.unwrap();
-
-            multibar.set_move_cursor(true); // Reduce flickering
-            let dl_bar = multibar.add(ProgressBar::new(source.content_length().unwrap_or(0)));
-            // https://github.com/console-rs/indicatif/blob/main/examples/download.rs
-            dl_bar.set_style(ProgressStyle::with_template("Download Progress: [{elapsed_precise}] [{wide_bar:.cyan/blue}] {bytes}/{total_bytes} ({eta})").unwrap().with_key("eta", |state: &ProgressState, w: &mut dyn Write| write!(w, "{:.1}s", state.eta().as_secs_f64()).unwrap())
-        .progress_chars("#>-"));
-            let xz_bar = multibar.add(ProgressBar::new(source.content_length().unwrap_or(0)));
-            // https://github.com/console-rs/indicatif/blob/main/examples/download.rs
-            xz_bar.set_style(
-                ProgressStyle::with_template("Decompression: [{elapsed_precise}] {bytes}").unwrap(),
-            );
-
-            // Stream the download body
-            let tarball_stream = dl_bar.wrap_async_read(StreamReader::new(
-                source
-                    .bytes_stream()
-                    .map_err(|e| std::io::Error::new(std::io::ErrorKind::Other, e)),
-            ));
-            // Convert async IO to sync IO to do live XZ decoding
-            let decoded_tarball = xz_bar.wrap_read(XzDecoder::new_multi_decoder(
-                SyncIoBridge::new(tarball_stream),
-            ));
-            // Write out the tarball
-            thread::spawn(|| Archive::new(decoded_tarball).unpack(sysroot).unwrap())
-                .join()
-                .unwrap();
-            println!("Downloaded sysroot");
-        } else {
-            println!("Found sysroot");
-        }
-    });
-
-    // Passed to everything (c, c++, linker)
-    let shared_flags = "-target aarch64-linux-gnu -mcpu=cortex-a57 -fuse-ld=lld --sysroot="
-        .to_string()
-        + sysroot_str
-        + " -L"
-        + sysroot_str
-        + if cfg!(feature = "ubuntu") {
-            "/usr/include -L"
-        } else {
-            "/usr/local/cuda-10.2/targets/aarch64-linux/lib/ -L"
-        }
-        + sysroot_str
-        + "/opt/opencv-4.6.0/lib/";
-    // Only to clang to compile C code
-    let cflags = &shared_flags;
-    // Only to clang++ to compile C++ code
-    let cxxflags = &shared_flags;
-    // To linker (and rustflags as link-args)
-    let ldflags = &shared_flags;
-
-    /*
-     * Make sure any C/C++ code built by crates uses right compilers / flags
-     * Note: Using triple specific vars so that tools built for build system as a
-     * part of the build process build as intended.
-     * Note that these should have target triple lower case unlike vars for cargo
-     */
-    set_var("CC_aarch64_unknown_linux_gnu", "clang");
-    set_var("CXX_aarch64_unknown_linux_gnu", "clang++");
-    set_var("AR_aarch64_unknown_linux_gnu", "llvm-ar");
-    set_var("CFLAGS_aarch64_unknown_linux_gnu", cflags);
-    set_var("CXXFLAGS_aarch64_unknown_linux_gnu", cxxflags);
-    set_var("LDFLAGS_aarch64_unknown_linux_gnu", ldflags);
-
-    // Cargo flags / tools setup for target
-    set_var("CARGO_TARGET_AARCH64_UNKNOWN_LINUX_GNU_LINKER", "clang");
-    set_var("CARGO_TARGET_AARCH64_UNKNOWN_LINUX_GNU_AR", "llvm-ar");
-    let rustflags: String = ldflags
-        .split_whitespace()
-        .map(|arg| "-C link-args=".to_string() + arg + " ")
-        .collect();
-    set_var(
-        "CARGO_TARGET_AARCH64_UNKNOWN_LINUX_GNU_RUSTFLAGS",
-        rustflags,
-    );
-
-    set_var(
-        "OPENCV_DISABLE_PROBES",
-        "pkg_config,cmake,vcpkg_cmake,vcpkg",
-    );
-
-    // Need sysroot fully downloaded to system to search
-    get_sysroot.await.unwrap();
-
-    // OpenCV setup
-    let opencv_link_libs: String = WalkDir::new(sysroot.join("./opt/opencv-4.6.0/lib/"))
-        .max_depth(1)
-        .into_iter()
-        .filter_map(|e| e.ok())
-        .map(|f| f.file_name().to_string_lossy().to_string())
-        .filter(|f| f.ends_with(".so"))
-        .map(|f| ",".to_string() + &f[3..f.len() - 3])
-        .collect(); // remove beginning "lib" and ending ".so"
-    set_var("OPENCV_LINK_LIBS", opencv_link_libs);
-    set_var("OPENCV_LINK_PATHS", sysroot.join("./opt/opencv-4.6.0/lib/"));
-    set_var(
-        "OPENCV_INCLUDE_PATHS",
-        sysroot
-            .join("./opt/opencv-4.6.0/include/opencv4")
-            .to_str()
-            .unwrap()
-            .to_string()
-            + ","
-            + sysroot
-                .join("./opt/opencv-4.6.0/include/opencv4/opencv2")
-                .to_str()
-                .unwrap(),
-    );
-
-    // Wait for Jetson Nano toolchain
-    toolchain_install.await.unwrap();
-
-    Command::new("cargo")
-        .current_dir(parent_dir.clone())
-        .args(system_args)
-        .args([
-            "--target",
-            "aarch64-unknown-linux-gnu",
-            "--target-dir",
-            "target-jetson",
-        ])
-        .spawn()
-        .unwrap()
-        .wait()
-        .map_err(|e| format!("Make sure current directory ({:?}) is the \"jetson\" subdirectory (SW8S-Rust/jetson)\n{:#?}", cur_dir, e))
-        .unwrap();
-    println!(
-        "\nThe cross-compiled binary is in {:?}",
-        parent_dir
-            .join("target-jetson")
-            .join("aarch64-unknown-linux-gnu")
-    );
-}
-
-/// Checks that all required programs are installed
-fn tools_check() -> Result<(), String> {
-    ["rustup", "cargo", "clang", "lld"]
-        .into_iter()
-        .try_for_each(program_check)
-}
-
-/// Checks that all programs are installed
-fn program_check(program: &str) -> Result<(), String> {
-    which(program).map_err(|_| format!("{program} is not installed"))?;
-    Ok(())
-}
-=======
 /// Adapted from a script written by Marcus Behel
 use std::{
     env::{args, current_dir, set_var},
@@ -471,5 +251,4 @@
 struct Config {
     fetch_sysroot: Option<bool>,
     sysroot_url: String,
-}
->>>>>>> 515f9dbc
+}